--- conflicted
+++ resolved
@@ -1,11 +1,7 @@
 from pydantic import BaseModel, Extra, Field, model_validator, Json, ConfigDict
 from dataclasses import fields
 import enum
-<<<<<<< HEAD
-from typing import Optional, List, Union, Dict, Literal, Any, TypedDict
-=======
-from typing import Optional, List, Union, Dict, Literal, Any, TYPE_CHECKING
->>>>>>> 5c46b386
+from typing import Optional, List, Union, Dict, Literal, Any, TypedDict, TYPE_CHECKING
 from datetime import datetime
 import uuid, json, sys, os
 from litellm.types.router import UpdateRouterConfig
