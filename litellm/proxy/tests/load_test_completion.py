import time, asyncio, os
from openai import AsyncOpenAI, AsyncAzureOpenAI
import uuid
import traceback
from large_text import text
from dotenv import load_dotenv

<<<<<<< HEAD
load_dotenv()
litellm_client = AsyncOpenAI(
    base_url="http://0.0.0.0:4000",
    api_key="sk-VEbqnb28-zDsFzQWTmiCsw",
    # base_url="http://0.0.0.0:4000",
    # api_key="sk-1234",
)
=======

litellm_client = AsyncOpenAI(base_url="http://0.0.0.0:4000", api_key="sk-1234")
>>>>>>> 86fe7a9a

# litellm_client = AsyncAzureOpenAI(
#     azure_endpoint="https://openai-gpt-4-test-v-1.openai.azure.com",
#     api_key="d6f82361954b450188295b448e2091ca",
#     api_version="2023-07-01-preview",
# )


async def litellm_completion():
    # Your existing code for litellm_completion goes here
    try:
        response = await litellm_client.chat.completions.create(
            model="fake_openai",
            messages=[
                {
                    "role": "user",
                    "content": f"{text}. Who was alexander the great? {uuid.uuid4()}",
                }
            ],
        )
        return response

    except Exception as e:
        # If there's an exception, log the error message
        with open("error_log.txt", "a") as error_log:
            error_log.write(f"Error during completion: {str(e)}\n")
        pass


async def main():
    for i in range(6):
        start = time.time()
<<<<<<< HEAD
        n = 100  # Number of concurrent tasks
=======
        n = 20  # Number of concurrent tasks
>>>>>>> 86fe7a9a
        tasks = [litellm_completion() for _ in range(n)]

        chat_completions = await asyncio.gather(*tasks)

        successful_completions = [c for c in chat_completions if c is not None]

        # Write errors to error_log.txt
        with open("error_log.txt", "a") as error_log:
            for completion in chat_completions:
                if isinstance(completion, str):
                    error_log.write(completion + "\n")

        print(n, time.time() - start, len(successful_completions))


if __name__ == "__main__":
    # Blank out contents of error_log.txt
    open("error_log.txt", "w").close()

    asyncio.run(main())<|MERGE_RESOLUTION|>--- conflicted
+++ resolved
@@ -5,25 +5,7 @@
 from large_text import text
 from dotenv import load_dotenv
 
-<<<<<<< HEAD
-load_dotenv()
-litellm_client = AsyncOpenAI(
-    base_url="http://0.0.0.0:4000",
-    api_key="sk-VEbqnb28-zDsFzQWTmiCsw",
-    # base_url="http://0.0.0.0:4000",
-    # api_key="sk-1234",
-)
-=======
-
 litellm_client = AsyncOpenAI(base_url="http://0.0.0.0:4000", api_key="sk-1234")
->>>>>>> 86fe7a9a
-
-# litellm_client = AsyncAzureOpenAI(
-#     azure_endpoint="https://openai-gpt-4-test-v-1.openai.azure.com",
-#     api_key="d6f82361954b450188295b448e2091ca",
-#     api_version="2023-07-01-preview",
-# )
-
 
 async def litellm_completion():
     # Your existing code for litellm_completion goes here
@@ -49,11 +31,7 @@
 async def main():
     for i in range(6):
         start = time.time()
-<<<<<<< HEAD
-        n = 100  # Number of concurrent tasks
-=======
         n = 20  # Number of concurrent tasks
->>>>>>> 86fe7a9a
         tasks = [litellm_completion() for _ in range(n)]
 
         chat_completions = await asyncio.gather(*tasks)
