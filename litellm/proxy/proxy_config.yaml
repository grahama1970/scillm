model_list:
  - model_name: gemini-vision
    litellm_params:
      model: vertex_ai/gemini-1.0-pro-vision-001
      api_base: https://exampleopenaiendpoint-production.up.railway.app/v1/projects/adroit-crow-413218/locations/us-central1/publishers/google/models/gemini-1.0-pro-vision-001
      vertex_project: "adroit-crow-413218"
      vertex_location: "us-central1"
      vertex_credentials: "/Users/ishaanjaffer/Downloads/adroit-crow-413218-a956eef1a2a8.json"
  - model_name: fake-openai-endpoint
    litellm_params:
      model: openai/fake
      api_key: fake-key
      api_base: https://exampleopenaiendpoint-production.up.railway.app/

general_settings: 
 master_key: sk-1234 

litellm_settings:
<<<<<<< HEAD
=======
  success_callback: ["langsmith", "prometheus"]
  service_callback: ["prometheus_system"]
>>>>>>> f55318de
  callbacks: ["otel"]<|MERGE_RESOLUTION|>--- conflicted
+++ resolved
@@ -16,9 +16,8 @@
  master_key: sk-1234 
 
 litellm_settings:
-<<<<<<< HEAD
-=======
+
+  callbacks: ["otel"]
+
   success_callback: ["langsmith", "prometheus"]
   service_callback: ["prometheus_system"]
->>>>>>> f55318de
-  callbacks: ["otel"]