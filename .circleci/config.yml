--- conflicted
+++ resolved
@@ -45,11 +45,8 @@
             pip install "asyncio==3.4.3"
             pip install "apscheduler==3.10.4"
             pip install "PyGithub==1.59.1"
-<<<<<<< HEAD
             pip install argon2-cffi
-=======
             pip install python-multipart
->>>>>>> 86fe7a9a
       - save_cache:
           paths:
             - ./venv
