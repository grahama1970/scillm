import os
import sys
import traceback

from dotenv import load_dotenv

load_dotenv()
import io
import os

from test_streaming import streaming_format_tests

sys.path.insert(
    0, os.path.abspath("../..")
)  # Adds the parent directory to the system path
import asyncio
import json
import os
import tempfile
from unittest.mock import AsyncMock, MagicMock, patch, ANY
from respx import MockRouter
import httpx

import pytest

import litellm
from litellm import (
    RateLimitError,
    Timeout,
    acompletion,
    completion,
    completion_cost,
    embedding,
    image_generation,
)
from litellm.llms.vertex_ai.gemini.transformation import (
    _gemini_convert_messages_with_history,
)
from litellm.llms.vertex_ai.vertex_llm_base import VertexBase


litellm.num_retries = 3
litellm.cache = None
user_message = "Write a short poem about the sky"
messages = [{"content": user_message, "role": "user"}]

VERTEX_MODELS_TO_NOT_TEST = [
    "medlm-medium",
    "medlm-large",
    "code-gecko",
    "code-gecko@001",
    "code-gecko@002",
    "code-gecko@latest",
    "codechat-bison@latest",
    "code-bison@001",
    "text-bison@001",
    "gemini-1.5-pro",
    "gemini-1.5-pro-preview-0215",
    "gemini-pro-experimental",
    "gemini-flash-experimental",
    "gemini-1.5-flash-exp-0827",
    "gemini-pro-flash",
    "gemini-1.5-flash-exp-0827",
    "gemini-2.0-flash-exp",
    "gemini-2.0-flash-thinking-exp",
    "gemini-2.0-flash-thinking-exp-01-21",
]


def get_vertex_ai_creds_json() -> dict:
    # Define the path to the vertex_key.json file
    print("loading vertex ai credentials")
    filepath = os.path.dirname(os.path.abspath(__file__))
    vertex_key_path = filepath + "/vertex_key.json"
    # Read the existing content of the file or create an empty dictionary
    try:
        with open(vertex_key_path, "r") as file:
            # Read the file content
            print("Read vertexai file path")
            content = file.read()

            # If the file is empty or not valid JSON, create an empty dictionary
            if not content or not content.strip():
                service_account_key_data = {}
            else:
                # Attempt to load the existing JSON content
                file.seek(0)
                service_account_key_data = json.load(file)
    except FileNotFoundError:
        # If the file doesn't exist, create an empty dictionary
        service_account_key_data = {}

    # Update the service_account_key_data with environment variables
    private_key_id = os.environ.get("VERTEX_AI_PRIVATE_KEY_ID", "")
    private_key = os.environ.get("VERTEX_AI_PRIVATE_KEY", "")
    private_key = private_key.replace("\\n", "\n")
    service_account_key_data["private_key_id"] = private_key_id
    service_account_key_data["private_key"] = private_key

    return service_account_key_data


def load_vertex_ai_credentials():
    # Define the path to the vertex_key.json file
    print("loading vertex ai credentials")
    filepath = os.path.dirname(os.path.abspath(__file__))
    vertex_key_path = filepath + "/vertex_key.json"

    # Read the existing content of the file or create an empty dictionary
    try:
        with open(vertex_key_path, "r") as file:
            # Read the file content
            print("Read vertexai file path")
            content = file.read()

            # If the file is empty or not valid JSON, create an empty dictionary
            if not content or not content.strip():
                service_account_key_data = {}
            else:
                # Attempt to load the existing JSON content
                file.seek(0)
                service_account_key_data = json.load(file)
    except FileNotFoundError:
        # If the file doesn't exist, create an empty dictionary
        service_account_key_data = {}

    # Update the service_account_key_data with environment variables
    private_key_id = os.environ.get("VERTEX_AI_PRIVATE_KEY_ID", "")
    private_key = os.environ.get("VERTEX_AI_PRIVATE_KEY", "")
    private_key = private_key.replace("\\n", "\n")
    service_account_key_data["private_key_id"] = private_key_id
    service_account_key_data["private_key"] = private_key

    # Create a temporary file
    with tempfile.NamedTemporaryFile(mode="w+", delete=False) as temp_file:
        # Write the updated content to the temporary files
        json.dump(service_account_key_data, temp_file, indent=2)

    # Export the temporary file as GOOGLE_APPLICATION_CREDENTIALS
    os.environ["GOOGLE_APPLICATION_CREDENTIALS"] = os.path.abspath(temp_file.name)


@pytest.mark.asyncio
async def test_get_response():
    load_vertex_ai_credentials()
    prompt = '\ndef count_nums(arr):\n    """\n    Write a function count_nums which takes an array of integers and returns\n    the number of elements which has a sum of digits > 0.\n    If a number is negative, then its first signed digit will be negative:\n    e.g. -123 has signed digits -1, 2, and 3.\n    >>> count_nums([]) == 0\n    >>> count_nums([-1, 11, -11]) == 1\n    >>> count_nums([1, 1, 2]) == 3\n    """\n'
    try:
        response = await acompletion(
            model="gemini-pro",
            messages=[
                {
                    "role": "system",
                    "content": "Complete the given code with no more explanation. Remember that there is a 4-space indent before the first line of your generated code.",
                },
                {"role": "user", "content": prompt},
            ],
        )
        return response
    except litellm.RateLimitError:
        pass
    except litellm.UnprocessableEntityError as e:
        pass
    except Exception as e:
        pytest.fail(f"An error occurred - {str(e)}")


@pytest.mark.asyncio
@pytest.mark.flaky(retries=3, delay=1)
async def test_get_router_response():
    model = "claude-3-sonnet@20240229"
    vertex_ai_project = "pathrise-convert-1606954137718"
    vertex_ai_location = "asia-southeast1"
    json_obj = get_vertex_ai_creds_json()
    vertex_credentials = json.dumps(json_obj)

    prompt = '\ndef count_nums(arr):\n    """\n    Write a function count_nums which takes an array of integers and returns\n    the number of elements which has a sum of digits > 0.\n    If a number is negative, then its first signed digit will be negative:\n    e.g. -123 has signed digits -1, 2, and 3.\n    >>> count_nums([]) == 0\n    >>> count_nums([-1, 11, -11]) == 1\n    >>> count_nums([1, 1, 2]) == 3\n    """\n'
    try:
        router = litellm.Router(
            model_list=[
                {
                    "model_name": "sonnet",
                    "litellm_params": {
                        "model": "vertex_ai/claude-3-sonnet@20240229",
                        "vertex_ai_project": vertex_ai_project,
                        "vertex_ai_location": vertex_ai_location,
                        "vertex_credentials": vertex_credentials,
                    },
                }
            ]
        )
        response = await router.acompletion(
            model="sonnet",
            messages=[
                {
                    "role": "system",
                    "content": "Complete the given code with no more explanation. Remember that there is a 4-space indent before the first line of your generated code.",
                },
                {"role": "user", "content": prompt},
            ],
            mock_response="Hello, how are you?",
        )

        print(f"\n\nResponse: {response}\n\n")

    except litellm.ServiceUnavailableError:
        pass
    except litellm.UnprocessableEntityError as e:
        pass
    except Exception as e:
        pytest.fail(f"An error occurred - {str(e)}")


@pytest.mark.skip(
    reason="Local test. Vertex AI Quota is low. Leads to rate limit errors on ci/cd."
)
@pytest.mark.flaky(retries=3, delay=1)
def test_vertex_ai_anthropic_streaming():
    try:
        load_vertex_ai_credentials()

        # litellm.set_verbose = True

        model = "claude-3-sonnet@20240229"

        vertex_ai_project = "pathrise-convert-1606954137718"
        vertex_ai_location = "asia-southeast1"
        json_obj = get_vertex_ai_creds_json()
        vertex_credentials = json.dumps(json_obj)

        response = completion(
            model="vertex_ai/" + model,
            messages=[{"role": "user", "content": "hi"}],
            temperature=0.7,
            vertex_ai_project=vertex_ai_project,
            vertex_ai_location=vertex_ai_location,
            stream=True,
        )
        # print("\nModel Response", response)
        for idx, chunk in enumerate(response):
            print(f"chunk: {chunk}")
            streaming_format_tests(idx=idx, chunk=chunk)

    # raise Exception("it worked!")
    except litellm.RateLimitError as e:
        pass
    except Exception as e:
        pytest.fail(f"Error occurred: {e}")


# test_vertex_ai_anthropic_streaming()


@pytest.mark.skip(
    reason="Local test. Vertex AI Quota is low. Leads to rate limit errors on ci/cd."
)
@pytest.mark.asyncio
@pytest.mark.flaky(retries=3, delay=1)
async def test_aavertex_ai_anthropic_async():
    # load_vertex_ai_credentials()
    try:

        model = "claude-3-sonnet@20240229"

        vertex_ai_project = "pathrise-convert-1606954137718"
        vertex_ai_location = "asia-southeast1"
        json_obj = get_vertex_ai_creds_json()
        vertex_credentials = json.dumps(json_obj)

        response = await acompletion(
            model="vertex_ai/" + model,
            messages=[{"role": "user", "content": "hi"}],
            temperature=0.7,
            vertex_ai_project=vertex_ai_project,
            vertex_ai_location=vertex_ai_location,
            vertex_credentials=vertex_credentials,
        )
        print(f"Model Response: {response}")
    except litellm.RateLimitError as e:
        pass
    except Exception as e:
        pytest.fail(f"Error occurred: {e}")


# asyncio.run(test_vertex_ai_anthropic_async())


@pytest.mark.skip(
    reason="Local test. Vertex AI Quota is low. Leads to rate limit errors on ci/cd."
)
@pytest.mark.asyncio
@pytest.mark.flaky(retries=3, delay=1)
async def test_aaavertex_ai_anthropic_async_streaming():
    # load_vertex_ai_credentials()
    try:
        litellm.set_verbose = True
        model = "claude-3-sonnet@20240229"

        vertex_ai_project = "pathrise-convert-1606954137718"
        vertex_ai_location = "asia-southeast1"
        json_obj = get_vertex_ai_creds_json()
        vertex_credentials = json.dumps(json_obj)
        print(f"vertex_credentials: {vertex_credentials}")
        response = await acompletion(
            model="vertex_ai/" + model,
            messages=[{"role": "user", "content": "hi"}],
            temperature=0.7,
            vertex_ai_project=vertex_ai_project,
            vertex_ai_location=vertex_ai_location,
            vertex_credentials=vertex_credentials,
            stream=True,
        )

        idx = 0
        async for chunk in response:
            streaming_format_tests(idx=idx, chunk=chunk)
            idx += 1
    except litellm.RateLimitError as e:
        pass
    except Exception as e:
        pytest.fail(f"Error occurred: {e}")


# asyncio.run(test_vertex_ai_anthropic_async_streaming())


@pytest.mark.skip(
    reason="Local test. Vertex AI Quota is low. Leads to rate limit errors on ci/cd."
)
@pytest.mark.flaky(retries=3, delay=1)
def test_avertex_ai():
    import random

    litellm.num_retries = 3
    load_vertex_ai_credentials()
    test_models = (
        litellm.vertex_chat_models
        + litellm.vertex_code_chat_models
        + litellm.vertex_text_models
        + litellm.vertex_code_text_models
    )
    litellm.set_verbose = False
    vertex_ai_project = "pathrise-convert-1606954137718"

    test_models = random.sample(test_models, 1)
    test_models += litellm.vertex_language_models  # always test gemini-pro
    for model in test_models:
        try:
            if model in VERTEX_MODELS_TO_NOT_TEST or (
                "gecko" in model or "32k" in model or "ultra" in model or "002" in model
            ):
                # our account does not have access to this model
                continue
            print("making request", model)
            response = completion(
                model=model,
                messages=[{"role": "user", "content": "hi"}],
                temperature=0.7,
                vertex_ai_project=vertex_ai_project,
            )
            print("\nModel Response", response)
            print(response)
            assert type(response.choices[0].message.content) == str
            assert len(response.choices[0].message.content) > 1
            print(
                f"response.choices[0].finish_reason: {response.choices[0].finish_reason}"
            )
            assert response.choices[0].finish_reason in litellm._openai_finish_reasons
        except litellm.RateLimitError as e:
            pass
        except litellm.InternalServerError as e:
            pass
        except Exception as e:
            pytest.fail(f"Error occurred: {e}")


# test_vertex_ai()


@pytest.mark.skip(
    reason="Local test. Vertex AI Quota is low. Leads to rate limit errors on ci/cd."
)
@pytest.mark.flaky(retries=3, delay=1)
def test_avertex_ai_stream():
    load_vertex_ai_credentials()
    litellm.set_verbose = True
    litellm.vertex_project = "pathrise-convert-1606954137718"
    import random

    test_models = (
        litellm.vertex_chat_models
        + litellm.vertex_code_chat_models
        + litellm.vertex_text_models
        + litellm.vertex_code_text_models
    )
    test_models = random.sample(test_models, 1)
    test_models += litellm.vertex_language_models  # always test gemini-pro
    for model in test_models:
        try:
            if model in VERTEX_MODELS_TO_NOT_TEST or (
                "gecko" in model or "32k" in model or "ultra" in model or "002" in model
            ):
                # our account does not have access to this model
                continue
            print("making request", model)
            response = completion(
                model=model,
                messages=[{"role": "user", "content": "hello tell me a short story"}],
                max_tokens=15,
                stream=True,
            )
            completed_str = ""
            for chunk in response:
                print(chunk)
                content = chunk.choices[0].delta.content or ""
                print("\n content", content)
                completed_str += content
                assert type(content) == str
                # pass
            assert len(completed_str) > 1
        except litellm.RateLimitError as e:
            pass
        except litellm.InternalServerError as e:
            pass
        except Exception as e:
            pytest.fail(f"Error occurred: {e}")


# test_vertex_ai_stream()


@pytest.mark.flaky(retries=3, delay=1)
@pytest.mark.asyncio
async def test_async_vertexai_response():
    import random

    load_vertex_ai_credentials()
    test_models = (
        litellm.vertex_chat_models
        + litellm.vertex_code_chat_models
        + litellm.vertex_text_models
        + litellm.vertex_code_text_models
    )
    test_models = random.sample(test_models, 1)
    test_models += litellm.vertex_language_models  # always test gemini-pro
    for model in test_models:
        print(
            f"model being tested in async call: {model}, litellm.vertex_language_models: {litellm.vertex_language_models}"
        )
        if model in VERTEX_MODELS_TO_NOT_TEST or (
            "gecko" in model
            or "32k" in model
            or "ultra" in model
            or "002" in model
            or "gemini-2.0-flash-thinking-exp" in model
        ):
            # our account does not have access to this model
            continue
        try:
            user_message = "Hello, how are you?"
            messages = [{"content": user_message, "role": "user"}]
            response = await acompletion(
                model=model, messages=messages, temperature=0.7, timeout=5
            )
            print(f"response: {response}")
        except litellm.RateLimitError as e:
            pass
        except litellm.Timeout as e:
            pass
        except litellm.APIError as e:
            pass
        except litellm.InternalServerError as e:
            pass
        except Exception as e:
            pytest.fail(f"An exception occurred: {e}")


# asyncio.run(test_async_vertexai_response())


@pytest.mark.flaky(retries=3, delay=1)
@pytest.mark.asyncio
async def test_async_vertexai_streaming_response():
    import random

    load_vertex_ai_credentials()
    test_models = (
        litellm.vertex_chat_models
        + litellm.vertex_code_chat_models
        + litellm.vertex_text_models
        + litellm.vertex_code_text_models
    )
    test_models = random.sample(test_models, 1)
    test_models += litellm.vertex_language_models  # always test gemini-pro
    for model in test_models:
        if model in VERTEX_MODELS_TO_NOT_TEST or (
            "gecko" in model
            or "32k" in model
            or "ultra" in model
            or "002" in model
            or "gemini-2.0-flash-thinking-exp" in model
        ):
            # our account does not have access to this model
            continue
        try:
            user_message = "Hello, how are you?"
            messages = [{"content": user_message, "role": "user"}]
            response = await acompletion(
                model=model,
                messages=messages,
                temperature=0.7,
                timeout=5,
                stream=True,
            )
            print(f"response: {response}")
            complete_response = ""
            async for chunk in response:
                print(f"chunk: {chunk}")
                if chunk.choices[0].delta.content is not None:
                    complete_response += chunk.choices[0].delta.content
            print(f"complete_response: {complete_response}")
            assert len(complete_response) > 0
        except litellm.RateLimitError as e:
            pass
        except litellm.APIConnectionError:
            pass
        except litellm.Timeout as e:
            pass
        except litellm.InternalServerError as e:
            pass
        except Exception as e:
            print(e)
            pytest.fail(f"An exception occurred: {e}")


# asyncio.run(test_async_vertexai_streaming_response())


@pytest.mark.parametrize("provider", ["vertex_ai"])  # "vertex_ai_beta"
@pytest.mark.parametrize("sync_mode", [True, False])
@pytest.mark.flaky(retries=3, delay=1)
@pytest.mark.asyncio
async def test_gemini_pro_vision(provider, sync_mode):
    try:
        load_vertex_ai_credentials()
        litellm.set_verbose = True
        litellm.num_retries = 3
        if sync_mode:
            resp = litellm.completion(
                model="{}/gemini-1.5-flash-preview-0514".format(provider),
                messages=[
                    {"role": "system", "content": "Be a good bot"},
                    {
                        "role": "user",
                        "content": [
                            {"type": "text", "text": "Whats in this image?"},
                            {
                                "type": "image_url",
                                "image_url": {
                                    "url": "gs://cloud-samples-data/generative-ai/image/boats.jpeg"
                                },
                            },
                        ],
                    },
                ],
            )
        else:
            resp = await litellm.acompletion(
                model="{}/gemini-1.5-flash-preview-0514".format(provider),
                messages=[
                    {"role": "system", "content": "Be a good bot"},
                    {
                        "role": "user",
                        "content": [
                            {"type": "text", "text": "Whats in this image?"},
                            {
                                "type": "image_url",
                                "image_url": {
                                    "url": "gs://cloud-samples-data/generative-ai/image/boats.jpeg"
                                },
                            },
                        ],
                    },
                ],
            )
        print(resp)

        prompt_tokens = resp.usage.prompt_tokens

        # DO Not DELETE this ASSERT
        # Google counts the prompt tokens for us, we should ensure we use the tokens from the orignal response
        assert prompt_tokens == 267  # the gemini api returns 267 to us

    except litellm.RateLimitError as e:
        pass
    except Exception as e:
        if "500 Internal error encountered.'" in str(e):
            pass
        else:
            pytest.fail(f"An exception occurred - {str(e)}")


# test_gemini_pro_vision()


@pytest.mark.parametrize("load_pdf", [False])  # True,
@pytest.mark.flaky(retries=3, delay=1)
def test_completion_function_plus_pdf(load_pdf):
    litellm.set_verbose = True
    load_vertex_ai_credentials()
    try:
        import base64

        import requests

        # URL of the file
        url = "https://storage.googleapis.com/cloud-samples-data/generative-ai/pdf/2403.05530.pdf"

        # Download the file
        if load_pdf:
            response = requests.get(url)
            file_data = response.content

            encoded_file = base64.b64encode(file_data).decode("utf-8")
            url = f"data:application/pdf;base64,{encoded_file}"

        image_content = [
            {"type": "text", "text": "What's this file about?"},
            {
                "type": "image_url",
                "image_url": {"url": url},
            },
        ]
        image_message = {"role": "user", "content": image_content}

        response = completion(
            model="vertex_ai_beta/gemini-1.5-flash-preview-0514",
            messages=[image_message],
            stream=False,
        )

        print(response)
    except litellm.InternalServerError as e:
        pass
    except Exception as e:
        pytest.fail("Got={}".format(str(e)))


def encode_image(image_path):
    import base64

    with open(image_path, "rb") as image_file:
        return base64.b64encode(image_file.read()).decode("utf-8")


@pytest.mark.skip(
    reason="we already test gemini-pro-vision, this is just another way to pass images"
)
def test_gemini_pro_vision_base64():
    try:
        load_vertex_ai_credentials()
        litellm.set_verbose = True
        image_path = "../proxy/cached_logo.jpg"
        # Getting the base64 string
        base64_image = encode_image(image_path)
        resp = litellm.completion(
            model="vertex_ai/gemini-1.5-pro",
            messages=[
                {
                    "role": "user",
                    "content": [
                        {"type": "text", "text": "Whats in this image?"},
                        {
                            "type": "image_url",
                            "image_url": {
                                "url": "data:image/jpeg;base64," + base64_image
                            },
                        },
                    ],
                }
            ],
        )
        print(resp)

        prompt_tokens = resp.usage.prompt_tokens
    except litellm.InternalServerError:
        pass
    except litellm.RateLimitError as e:
        pass
    except Exception as e:
        if "500 Internal error encountered.'" in str(e):
            pass
        else:
            pytest.fail(f"An exception occurred - {str(e)}")


def vertex_httpx_grounding_post(*args, **kwargs):
    mock_response = MagicMock()
    mock_response.status_code = 200
    mock_response.headers = {"Content-Type": "application/json"}
    mock_response.json.return_value = {
        "candidates": [
            {
                "content": {
                    "role": "model",
                    "parts": [
                        {
                            "text": "Argentina won the FIFA World Cup 2022. Argentina defeated France 4-2 on penalties in the FIFA World Cup 2022 final tournament for the first time after 36 years and the third time overall."
                        }
                    ],
                },
                "finishReason": "STOP",
                "safetyRatings": [
                    {
                        "category": "HARM_CATEGORY_HATE_SPEECH",
                        "probability": "NEGLIGIBLE",
                        "probabilityScore": 0.14940722,
                        "severity": "HARM_SEVERITY_NEGLIGIBLE",
                        "severityScore": 0.07477004,
                    },
                    {
                        "category": "HARM_CATEGORY_DANGEROUS_CONTENT",
                        "probability": "NEGLIGIBLE",
                        "probabilityScore": 0.15636235,
                        "severity": "HARM_SEVERITY_NEGLIGIBLE",
                        "severityScore": 0.015967654,
                    },
                    {
                        "category": "HARM_CATEGORY_HARASSMENT",
                        "probability": "NEGLIGIBLE",
                        "probabilityScore": 0.1943678,
                        "severity": "HARM_SEVERITY_NEGLIGIBLE",
                        "severityScore": 0.1284158,
                    },
                    {
                        "category": "HARM_CATEGORY_SEXUALLY_EXPLICIT",
                        "probability": "NEGLIGIBLE",
                        "probabilityScore": 0.09384396,
                        "severity": "HARM_SEVERITY_NEGLIGIBLE",
                        "severityScore": 0.0726367,
                    },
                ],
                "groundingMetadata": {
                    "webSearchQueries": ["who won the world cup 2022"],
                    "groundingAttributions": [
                        {
                            "segment": {"endIndex": 38},
                            "confidenceScore": 0.9919262,
                            "web": {
                                "uri": "https://www.careerpower.in/fifa-world-cup-winners-list.html",
                                "title": "FIFA World Cup Winners List from 1930 to 2022, Complete List - Career Power",
                            },
                        },
                        {
                            "segment": {"endIndex": 38},
                            "confidenceScore": 0.9919262,
                            "web": {
                                "uri": "https://www.careerpower.in/fifa-world-cup-winners-list.html",
                                "title": "FIFA World Cup Winners List from 1930 to 2022, Complete List - Career Power",
                            },
                        },
                        {
                            "segment": {"endIndex": 38},
                            "confidenceScore": 0.9919262,
                            "web": {
                                "uri": "https://www.britannica.com/sports/2022-FIFA-World-Cup",
                                "title": "2022 FIFA World Cup | Qatar, Controversy, Stadiums, Winner, & Final - Britannica",
                            },
                        },
                        {
                            "segment": {"endIndex": 38},
                            "confidenceScore": 0.9919262,
                            "web": {
                                "uri": "https://en.wikipedia.org/wiki/2022_FIFA_World_Cup_final",
                                "title": "2022 FIFA World Cup final - Wikipedia",
                            },
                        },
                        {
                            "segment": {"endIndex": 38},
                            "confidenceScore": 0.9919262,
                            "web": {
                                "uri": "https://www.transfermarkt.com/2022-world-cup/erfolge/pokalwettbewerb/WM22",
                                "title": "2022 World Cup - All winners - Transfermarkt",
                            },
                        },
                        {
                            "segment": {"startIndex": 39, "endIndex": 187},
                            "confidenceScore": 0.9919262,
                            "web": {
                                "uri": "https://www.careerpower.in/fifa-world-cup-winners-list.html",
                                "title": "FIFA World Cup Winners List from 1930 to 2022, Complete List - Career Power",
                            },
                        },
                        {
                            "segment": {"startIndex": 39, "endIndex": 187},
                            "confidenceScore": 0.9919262,
                            "web": {
                                "uri": "https://en.wikipedia.org/wiki/2022_FIFA_World_Cup_final",
                                "title": "2022 FIFA World Cup final - Wikipedia",
                            },
                        },
                    ],
                    "searchEntryPoint": {
                        "renderedContent": '\u003cstyle\u003e\n.container {\n  align-items: center;\n  border-radius: 8px;\n  display: flex;\n  font-family: Google Sans, Roboto, sans-serif;\n  font-size: 14px;\n  line-height: 20px;\n  padding: 8px 12px;\n}\n.chip {\n  display: inline-block;\n  border: solid 1px;\n  border-radius: 16px;\n  min-width: 14px;\n  padding: 5px 16px;\n  text-align: center;\n  user-select: none;\n  margin: 0 8px;\n  -webkit-tap-highlight-color: transparent;\n}\n.carousel {\n  overflow: auto;\n  scrollbar-width: none;\n  white-space: nowrap;\n  margin-right: -12px;\n}\n.headline {\n  display: flex;\n  margin-right: 4px;\n}\n.gradient-container {\n  position: relative;\n}\n.gradient {\n  position: absolute;\n  transform: translate(3px, -9px);\n  height: 36px;\n  width: 9px;\n}\n@media (prefers-color-scheme: light) {\n  .container {\n    background-color: #fafafa;\n    box-shadow: 0 0 0 1px #0000000f;\n  }\n  .headline-label {\n    color: #1f1f1f;\n  }\n  .chip {\n    background-color: #ffffff;\n    border-color: #d2d2d2;\n    color: #5e5e5e;\n    text-decoration: none;\n  }\n  .chip:hover {\n    background-color: #f2f2f2;\n  }\n  .chip:focus {\n    background-color: #f2f2f2;\n  }\n  .chip:active {\n    background-color: #d8d8d8;\n    border-color: #b6b6b6;\n  }\n  .logo-dark {\n    display: none;\n  }\n  .gradient {\n    background: linear-gradient(90deg, #fafafa 15%, #fafafa00 100%);\n  }\n}\n@media (prefers-color-scheme: dark) {\n  .container {\n    background-color: #1f1f1f;\n    box-shadow: 0 0 0 1px #ffffff26;\n  }\n  .headline-label {\n    color: #fff;\n  }\n  .chip {\n    background-color: #2c2c2c;\n    border-color: #3c4043;\n    color: #fff;\n    text-decoration: none;\n  }\n  .chip:hover {\n    background-color: #353536;\n  }\n  .chip:focus {\n    background-color: #353536;\n  }\n  .chip:active {\n    background-color: #464849;\n    border-color: #53575b;\n  }\n  .logo-light {\n    display: none;\n  }\n  .gradient {\n    background: linear-gradient(90deg, #1f1f1f 15%, #1f1f1f00 100%);\n  }\n}\n\u003c/style\u003e\n\u003cdiv class="container"\u003e\n  \u003cdiv class="headline"\u003e\n    \u003csvg class="logo-light" width="18" height="18" viewBox="9 9 35 35" fill="none" xmlns="http://www.w3.org/2000/svg"\u003e\n      \u003cpath fill-rule="evenodd" clip-rule="evenodd" d="M42.8622 27.0064C42.8622 25.7839 42.7525 24.6084 42.5487 23.4799H26.3109V30.1568H35.5897C35.1821 32.3041 33.9596 34.1222 32.1258 35.3448V39.6864H37.7213C40.9814 36.677 42.8622 32.2571 42.8622 27.0064V27.0064Z" fill="#4285F4"/\u003e\n      \u003cpath fill-rule="evenodd" clip-rule="evenodd" d="M26.3109 43.8555C30.9659 43.8555 34.8687 42.3195 37.7213 39.6863L32.1258 35.3447C30.5898 36.3792 28.6306 37.0061 26.3109 37.0061C21.8282 37.0061 18.0195 33.9811 16.6559 29.906H10.9194V34.3573C13.7563 39.9841 19.5712 43.8555 26.3109 43.8555V43.8555Z" fill="#34A853"/\u003e\n      \u003cpath fill-rule="evenodd" clip-rule="evenodd" d="M16.6559 29.8904C16.3111 28.8559 16.1074 27.7588 16.1074 26.6146C16.1074 25.4704 16.3111 24.3733 16.6559 23.3388V18.8875H10.9194C9.74388 21.2072 9.06992 23.8247 9.06992 26.6146C9.06992 29.4045 9.74388 32.022 10.9194 34.3417L15.3864 30.8621L16.6559 29.8904V29.8904Z" fill="#FBBC05"/\u003e\n      \u003cpath fill-rule="evenodd" clip-rule="evenodd" d="M26.3109 16.2386C28.85 16.2386 31.107 17.1164 32.9095 18.8091L37.8466 13.8719C34.853 11.082 30.9659 9.3736 26.3109 9.3736C19.5712 9.3736 13.7563 13.245 10.9194 18.8875L16.6559 23.3388C18.0195 19.2636 21.8282 16.2386 26.3109 16.2386V16.2386Z" fill="#EA4335"/\u003e\n    \u003c/svg\u003e\n    \u003csvg class="logo-dark" width="18" height="18" viewBox="0 0 48 48" xmlns="http://www.w3.org/2000/svg"\u003e\n      \u003ccircle cx="24" cy="23" fill="#FFF" r="22"/\u003e\n      \u003cpath d="M33.76 34.26c2.75-2.56 4.49-6.37 4.49-11.26 0-.89-.08-1.84-.29-3H24.01v5.99h8.03c-.4 2.02-1.5 3.56-3.07 4.56v.75l3.91 2.97h.88z" fill="#4285F4"/\u003e\n      \u003cpath d="M15.58 25.77A8.845 8.845 0 0 0 24 31.86c1.92 0 3.62-.46 4.97-1.31l4.79 3.71C31.14 36.7 27.65 38 24 38c-5.93 0-11.01-3.4-13.45-8.36l.17-1.01 4.06-2.85h.8z" fill="#34A853"/\u003e\n      \u003cpath d="M15.59 20.21a8.864 8.864 0 0 0 0 5.58l-5.03 3.86c-.98-2-1.53-4.25-1.53-6.64 0-2.39.55-4.64 1.53-6.64l1-.22 3.81 2.98.22 1.08z" fill="#FBBC05"/\u003e\n      \u003cpath d="M24 14.14c2.11 0 4.02.75 5.52 1.98l4.36-4.36C31.22 9.43 27.81 8 24 8c-5.93 0-11.01 3.4-13.45 8.36l5.03 3.85A8.86 8.86 0 0 1 24 14.14z" fill="#EA4335"/\u003e\n    \u003c/svg\u003e\n    \u003cdiv class="gradient-container"\u003e\u003cdiv class="gradient"\u003e\u003c/div\u003e\u003c/div\u003e\n  \u003c/div\u003e\n  \u003cdiv class="carousel"\u003e\n    \u003ca class="chip" href="https://www.google.com/search?q=who+won+the+world+cup+2022&client=app-vertex-grounding&safesearch=active"\u003ewho won the world cup 2022\u003c/a\u003e\n  \u003c/div\u003e\n\u003c/div\u003e\n'
                    },
                },
            }
        ],
        "usageMetadata": {
            "promptTokenCount": 6,
            "candidatesTokenCount": 48,
            "totalTokenCount": 54,
        },
    }

    return mock_response


@pytest.mark.parametrize("value_in_dict", [{}, {"disable_attribution": False}])  #
def test_gemini_pro_grounding(value_in_dict):
    try:
        load_vertex_ai_credentials()
        litellm.set_verbose = True

        tools = [{"googleSearchRetrieval": value_in_dict}]

        litellm.set_verbose = True

        from litellm.llms.custom_httpx.http_handler import HTTPHandler

        client = HTTPHandler()

        with patch.object(
            client, "post", side_effect=vertex_httpx_grounding_post
        ) as mock_call:
            resp = litellm.completion(
                model="vertex_ai_beta/gemini-1.0-pro-001",
                messages=[{"role": "user", "content": "Who won the world cup?"}],
                tools=tools,
                client=client,
            )

            mock_call.assert_called_once()

            print(mock_call.call_args.kwargs["json"]["tools"][0])

            assert (
                "googleSearchRetrieval"
                in mock_call.call_args.kwargs["json"]["tools"][0]
            )
            assert (
                mock_call.call_args.kwargs["json"]["tools"][0]["googleSearchRetrieval"]
                == value_in_dict
            )

            assert "vertex_ai_grounding_metadata" in resp._hidden_params
            assert isinstance(resp._hidden_params["vertex_ai_grounding_metadata"], list)

    except litellm.InternalServerError:
        pass
    except litellm.RateLimitError:
        pass


# @pytest.mark.skip(reason="exhausted vertex quota. need to refactor to mock the call")
@pytest.mark.parametrize(
    "model", ["vertex_ai_beta/gemini-1.5-pro", "vertex_ai/claude-3-sonnet@20240229"]
)  # "vertex_ai",
@pytest.mark.parametrize("sync_mode", [True])  # "vertex_ai",
@pytest.mark.asyncio
@pytest.mark.flaky(retries=3, delay=1)
async def test_gemini_pro_function_calling_httpx(model, sync_mode):
    try:
        load_vertex_ai_credentials()
        litellm.set_verbose = True

        messages = [
            {
                "role": "system",
                "content": "Your name is Litellm Bot, you are a helpful assistant",
            },
            # User asks for their name and weather in San Francisco
            {
                "role": "user",
                "content": "Hello, what is your name and can you tell me the weather?",
            },
        ]

        tools = [
            {
                "type": "function",
                "function": {
                    "name": "get_weather",
                    "description": "Get the current weather in a given location",
                    "parameters": {
                        "type": "object",
                        "properties": {
                            "location": {
                                "type": "string",
                                "description": "The city and state, e.g. San Francisco, CA",
                            }
                        },
                        "required": ["location"],
                    },
                },
            }
        ]

        data = {
            "model": model,
            "messages": messages,
            "tools": tools,
            "tool_choice": "required",
        }
        print(f"Model for call - {model}")
        if sync_mode:
            response = litellm.completion(**data)
        else:
            response = await litellm.acompletion(**data)

        print(f"response: {response}")

        assert response.choices[0].message.tool_calls[0].function.arguments is not None
        assert isinstance(
            response.choices[0].message.tool_calls[0].function.arguments, str
        )
    except litellm.RateLimitError as e:
        pass
    except Exception as e:
        if "429 Quota exceeded" in str(e):
            pass
        else:
            pytest.fail("An unexpected exception occurred - {}".format(str(e)))


from test_completion import response_format_tests


@pytest.mark.parametrize(
    "model",
    [
        "vertex_ai/mistral-large@2407",
        "vertex_ai/mistral-nemo@2407",
        "vertex_ai/codestral@2405",
        # "vertex_ai/meta/llama3-405b-instruct-maas",
    ],  #
)  # "vertex_ai",
@pytest.mark.parametrize(
    "sync_mode",
    [True, False],
)  #
@pytest.mark.flaky(retries=3, delay=1)
@pytest.mark.asyncio
async def test_partner_models_httpx(model, sync_mode):
    try:
        load_vertex_ai_credentials()
        litellm.set_verbose = True

        messages = [
            {
                "role": "system",
                "content": "Your name is Litellm Bot, you are a helpful assistant",
            },
            # User asks for their name and weather in San Francisco
            {
                "role": "user",
                "content": "Hello, what is your name and can you tell me the weather?",
            },
        ]

        data = {
            "model": model,
            "messages": messages,
            "timeout": 10,
        }
        if sync_mode:
            response = litellm.completion(**data)
        else:
            response = await litellm.acompletion(**data)

        response_format_tests(response=response)

        print(f"response: {response}")

        assert isinstance(response._hidden_params["response_cost"], float)
    except litellm.RateLimitError as e:
        pass
    except litellm.Timeout as e:
        pass
    except litellm.InternalServerError as e:
        pass
    except litellm.APIConnectionError as e:
        pass
    except litellm.ServiceUnavailableError as e:
        pass
    except Exception as e:
        if "429 Quota exceeded" in str(e):
            pass
        else:
            pytest.fail("An unexpected exception occurred - {}".format(str(e)))


@pytest.mark.parametrize(
    "model",
    [
        "vertex_ai/mistral-large@2407",
        # "vertex_ai/meta/llama3-405b-instruct-maas",
        "vertex_ai/codestral@2405",
    ],  #
)  # "vertex_ai",
@pytest.mark.parametrize(
    "sync_mode",
    [True, False],  #
)  #
@pytest.mark.asyncio
@pytest.mark.flaky(retries=3, delay=1)
async def test_partner_models_httpx_streaming(model, sync_mode):
    try:
        load_vertex_ai_credentials()
        litellm.set_verbose = True

        messages = [
            {
                "role": "system",
                "content": "Your name is Litellm Bot, you are a helpful assistant",
            },
            # User asks for their name and weather in San Francisco
            {
                "role": "user",
                "content": "Hello, what is your name and can you tell me the weather?",
            },
        ]

        data = {
            "model": model,
            "messages": messages,
            "stream": True,
        }
        if sync_mode:
            response = litellm.completion(**data)
            for idx, chunk in enumerate(response):
                streaming_format_tests(idx=idx, chunk=chunk)
        else:
            response = await litellm.acompletion(**data)
            idx = 0
            async for chunk in response:
                streaming_format_tests(idx=idx, chunk=chunk)
                idx += 1

        print(f"response: {response}")
    except litellm.RateLimitError as e:
        pass
    except litellm.InternalServerError as e:
        pass
    except Exception as e:
        if "429 Quota exceeded" in str(e):
            pass
        else:
            pytest.fail("An unexpected exception occurred - {}".format(str(e)))


def vertex_httpx_mock_reject_prompt_post(*args, **kwargs):
    mock_response = MagicMock()
    mock_response.status_code = 200
    mock_response.headers = {"Content-Type": "application/json"}
    mock_response.json.return_value = {
        "promptFeedback": {"blockReason": "OTHER"},
        "usageMetadata": {"promptTokenCount": 6285, "totalTokenCount": 6285},
    }

    return mock_response


# @pytest.mark.skip(reason="exhausted vertex quota. need to refactor to mock the call")
def vertex_httpx_mock_post(url, data=None, json=None, headers=None):
    mock_response = MagicMock()
    mock_response.status_code = 200
    mock_response.headers = {"Content-Type": "application/json"}
    mock_response.json.return_value = {
        "candidates": [
            {
                "finishReason": "RECITATION",
                "safetyRatings": [
                    {
                        "category": "HARM_CATEGORY_HATE_SPEECH",
                        "probability": "NEGLIGIBLE",
                        "probabilityScore": 0.14965563,
                        "severity": "HARM_SEVERITY_NEGLIGIBLE",
                        "severityScore": 0.13660839,
                    },
                    {
                        "category": "HARM_CATEGORY_DANGEROUS_CONTENT",
                        "probability": "NEGLIGIBLE",
                        "probabilityScore": 0.16344544,
                        "severity": "HARM_SEVERITY_NEGLIGIBLE",
                        "severityScore": 0.10230471,
                    },
                    {
                        "category": "HARM_CATEGORY_HARASSMENT",
                        "probability": "NEGLIGIBLE",
                        "probabilityScore": 0.1979091,
                        "severity": "HARM_SEVERITY_NEGLIGIBLE",
                        "severityScore": 0.06052939,
                    },
                    {
                        "category": "HARM_CATEGORY_SEXUALLY_EXPLICIT",
                        "probability": "NEGLIGIBLE",
                        "probabilityScore": 0.1765296,
                        "severity": "HARM_SEVERITY_NEGLIGIBLE",
                        "severityScore": 0.18417984,
                    },
                ],
                "citationMetadata": {
                    "citations": [
                        {
                            "startIndex": 251,
                            "endIndex": 380,
                            "uri": "https://chocolatecake2023.blogspot.com/2023/02/taste-deliciousness-of-perfectly-baked.html?m=1",
                        },
                        {
                            "startIndex": 393,
                            "endIndex": 535,
                            "uri": "https://skinnymixes.co.uk/blogs/food-recipes/peanut-butter-cup-cookies",
                        },
                        {
                            "startIndex": 439,
                            "endIndex": 581,
                            "uri": "https://mast-producing-trees.org/aldis-chocolate-chips-are-peanut-and-tree-nut-free/",
                        },
                        {
                            "startIndex": 1117,
                            "endIndex": 1265,
                            "uri": "https://github.com/frdrck100/To_Do_Assignments",
                        },
                        {
                            "startIndex": 1146,
                            "endIndex": 1288,
                            "uri": "https://skinnymixes.co.uk/blogs/food-recipes/peanut-butter-cup-cookies",
                        },
                        {
                            "startIndex": 1166,
                            "endIndex": 1299,
                            "uri": "https://www.girlversusdough.com/brookies/",
                        },
                        {
                            "startIndex": 1780,
                            "endIndex": 1909,
                            "uri": "https://chocolatecake2023.blogspot.com/2023/02/taste-deliciousness-of-perfectly-baked.html?m=1",
                        },
                        {
                            "startIndex": 1834,
                            "endIndex": 1964,
                            "uri": "https://newsd.in/national-cream-cheese-brownie-day-2023-date-history-how-to-make-a-cream-cheese-brownie/",
                        },
                        {
                            "startIndex": 1846,
                            "endIndex": 1989,
                            "uri": "https://github.com/frdrck100/To_Do_Assignments",
                        },
                        {
                            "startIndex": 2121,
                            "endIndex": 2261,
                            "uri": "https://recipes.net/copycat/hardee/hardees-chocolate-chip-cookie-recipe/",
                        },
                        {
                            "startIndex": 2505,
                            "endIndex": 2671,
                            "uri": "https://www.tfrecipes.com/Oranges%20with%20dried%20cherries/",
                        },
                        {
                            "startIndex": 3390,
                            "endIndex": 3529,
                            "uri": "https://github.com/quantumcognition/Crud-palm",
                        },
                        {
                            "startIndex": 3568,
                            "endIndex": 3724,
                            "uri": "https://recipes.net/dessert/cakes/ultimate-easy-gingerbread/",
                        },
                        {
                            "startIndex": 3640,
                            "endIndex": 3770,
                            "uri": "https://recipes.net/dessert/cookies/soft-and-chewy-peanut-butter-cookies/",
                        },
                    ]
                },
            }
        ],
        "usageMetadata": {"promptTokenCount": 336, "totalTokenCount": 336},
    }
    return mock_response


@pytest.mark.parametrize("provider", ["vertex_ai_beta"])  # "vertex_ai",
@pytest.mark.parametrize("content_filter_type", ["prompt", "response"])  # "vertex_ai",
@pytest.mark.asyncio
@pytest.mark.flaky(retries=3, delay=1)
async def test_gemini_pro_json_schema_httpx_content_policy_error(
    provider, content_filter_type
):
    load_vertex_ai_credentials()
    litellm.set_verbose = True
    messages = [
        {
            "role": "user",
            "content": """
    
List 5 popular cookie recipes.

Using this JSON schema:
```json
{'$defs': {'Recipe': {'properties': {'recipe_name': {'examples': ['Chocolate Chip Cookies', 'Peanut Butter Cookies'], 'maxLength': 100, 'title': 'The recipe name', 'type': 'string'}, 'estimated_time': {'anyOf': [{'minimum': 0, 'type': 'integer'}, {'type': 'null'}], 'default': None, 'description': 'The estimated time to make the recipe in minutes', 'examples': [30, 45], 'title': 'The estimated time'}, 'ingredients': {'examples': [['flour', 'sugar', 'chocolate chips'], ['peanut butter', 'sugar', 'eggs']], 'items': {'type': 'string'}, 'maxItems': 10, 'title': 'The ingredients', 'type': 'array'}, 'instructions': {'examples': [['mix', 'bake'], ['mix', 'chill', 'bake']], 'items': {'type': 'string'}, 'maxItems': 10, 'title': 'The instructions', 'type': 'array'}}, 'required': ['recipe_name', 'ingredients', 'instructions'], 'title': 'Recipe', 'type': 'object'}}, 'properties': {'recipes': {'items': {'$ref': '#/$defs/Recipe'}, 'maxItems': 11, 'title': 'The recipes', 'type': 'array'}}, 'required': ['recipes'], 'title': 'MyRecipes', 'type': 'object'}
```
            """,
        }
    ]
    from litellm.llms.custom_httpx.http_handler import HTTPHandler

    client = HTTPHandler()

    if content_filter_type == "prompt":
        _side_effect = vertex_httpx_mock_reject_prompt_post
    else:
        _side_effect = vertex_httpx_mock_post

    with patch.object(client, "post", side_effect=_side_effect) as mock_call:
        response = completion(
            model="vertex_ai_beta/gemini-1.5-flash",
            messages=messages,
            response_format={"type": "json_object"},
            client=client,
            logging_obj=ANY,
        )

        assert response.choices[0].finish_reason == "content_filter"

        mock_call.assert_called_once()


def vertex_httpx_mock_post_valid_response(*args, **kwargs):
    mock_response = MagicMock()
    mock_response.status_code = 200
    mock_response.headers = {"Content-Type": "application/json"}
    mock_response.json.return_value = {
        "candidates": [
            {
                "content": {
                    "role": "model",
                    "parts": [
                        {
                            "text": """{
                            "recipes": [
                                {"recipe_name": "Chocolate Chip Cookies"},
                                {"recipe_name": "Oatmeal Raisin Cookies"},
                                {"recipe_name": "Peanut Butter Cookies"},
                                {"recipe_name": "Sugar Cookies"},
                                {"recipe_name": "Snickerdoodles"}
                            ]
                            }"""
                        }
                    ],
                },
                "finishReason": "STOP",
                "safetyRatings": [
                    {
                        "category": "HARM_CATEGORY_HATE_SPEECH",
                        "probability": "NEGLIGIBLE",
                        "probabilityScore": 0.09790669,
                        "severity": "HARM_SEVERITY_NEGLIGIBLE",
                        "severityScore": 0.11736965,
                    },
                    {
                        "category": "HARM_CATEGORY_DANGEROUS_CONTENT",
                        "probability": "NEGLIGIBLE",
                        "probabilityScore": 0.1261379,
                        "severity": "HARM_SEVERITY_NEGLIGIBLE",
                        "severityScore": 0.08601588,
                    },
                    {
                        "category": "HARM_CATEGORY_HARASSMENT",
                        "probability": "NEGLIGIBLE",
                        "probabilityScore": 0.083441176,
                        "severity": "HARM_SEVERITY_NEGLIGIBLE",
                        "severityScore": 0.0355444,
                    },
                    {
                        "category": "HARM_CATEGORY_SEXUALLY_EXPLICIT",
                        "probability": "NEGLIGIBLE",
                        "probabilityScore": 0.071981624,
                        "severity": "HARM_SEVERITY_NEGLIGIBLE",
                        "severityScore": 0.08108212,
                    },
                ],
            }
        ],
        "usageMetadata": {
            "promptTokenCount": 60,
            "candidatesTokenCount": 55,
            "totalTokenCount": 115,
        },
    }
    return mock_response


def vertex_httpx_mock_post_valid_response_anthropic(*args, **kwargs):
    mock_response = MagicMock()
    mock_response.status_code = 200
    mock_response.headers = {"Content-Type": "application/json"}
    mock_response.json.return_value = {
        "id": "msg_vrtx_013Wki5RFQXAspL7rmxRFjZg",
        "type": "message",
        "role": "assistant",
        "model": "claude-3-5-sonnet-20240620",
        "content": [
            {
                "type": "tool_use",
                "id": "toolu_vrtx_01YMnYZrToPPfcmY2myP2gEB",
                "name": "json_tool_call",
                "input": {
                    "values": {
                        "recipes": [
                            {"recipe_name": "Chocolate Chip Cookies"},
                            {"recipe_name": "Oatmeal Raisin Cookies"},
                            {"recipe_name": "Peanut Butter Cookies"},
                            {"recipe_name": "Snickerdoodle Cookies"},
                            {"recipe_name": "Sugar Cookies"},
                        ]
                    }
                },
            }
        ],
        "stop_reason": "tool_use",
        "stop_sequence": None,
        "usage": {"input_tokens": 368, "output_tokens": 118},
    }

    return mock_response


def vertex_httpx_mock_post_invalid_schema_response(*args, **kwargs):
    mock_response = MagicMock()
    mock_response.status_code = 200
    mock_response.headers = {"Content-Type": "application/json"}
    mock_response.json.return_value = {
        "candidates": [
            {
                "content": {
                    "role": "model",
                    "parts": [
                        {"text": '[{"recipe_world": "Chocolate Chip Cookies"}]\n'}
                    ],
                },
                "finishReason": "STOP",
                "safetyRatings": [
                    {
                        "category": "HARM_CATEGORY_HATE_SPEECH",
                        "probability": "NEGLIGIBLE",
                        "probabilityScore": 0.09790669,
                        "severity": "HARM_SEVERITY_NEGLIGIBLE",
                        "severityScore": 0.11736965,
                    },
                    {
                        "category": "HARM_CATEGORY_DANGEROUS_CONTENT",
                        "probability": "NEGLIGIBLE",
                        "probabilityScore": 0.1261379,
                        "severity": "HARM_SEVERITY_NEGLIGIBLE",
                        "severityScore": 0.08601588,
                    },
                    {
                        "category": "HARM_CATEGORY_HARASSMENT",
                        "probability": "NEGLIGIBLE",
                        "probabilityScore": 0.083441176,
                        "severity": "HARM_SEVERITY_NEGLIGIBLE",
                        "severityScore": 0.0355444,
                    },
                    {
                        "category": "HARM_CATEGORY_SEXUALLY_EXPLICIT",
                        "probability": "NEGLIGIBLE",
                        "probabilityScore": 0.071981624,
                        "severity": "HARM_SEVERITY_NEGLIGIBLE",
                        "severityScore": 0.08108212,
                    },
                ],
            }
        ],
        "usageMetadata": {
            "promptTokenCount": 60,
            "candidatesTokenCount": 55,
            "totalTokenCount": 115,
        },
    }
    return mock_response


def vertex_httpx_mock_post_invalid_schema_response_anthropic(*args, **kwargs):
    mock_response = MagicMock()
    mock_response.status_code = 200
    mock_response.headers = {"Content-Type": "application/json"}
    mock_response.json.return_value = {
        "id": "msg_vrtx_013Wki5RFQXAspL7rmxRFjZg",
        "type": "message",
        "role": "assistant",
        "model": "claude-3-5-sonnet-20240620",
        "content": [{"text": "Hi! My name is Claude.", "type": "text"}],
        "stop_reason": "end_turn",
        "stop_sequence": None,
        "usage": {"input_tokens": 368, "output_tokens": 118},
    }
    return mock_response


@pytest.mark.parametrize(
    "model, vertex_location, supports_response_schema",
    [
        ("vertex_ai_beta/gemini-1.5-pro-001", "us-central1", True),
        ("gemini/gemini-1.5-pro", None, True),
        ("vertex_ai_beta/gemini-1.5-flash", "us-central1", True),
        ("vertex_ai/claude-3-5-sonnet@20240620", "us-east5", False),
    ],
)
@pytest.mark.parametrize(
    "invalid_response",
    [True, False],
)
@pytest.mark.parametrize(
    "enforce_validation",
    [True, False],
)
@pytest.mark.asyncio
async def test_gemini_pro_json_schema_args_sent_httpx(
    model,
    supports_response_schema,
    vertex_location,
    invalid_response,
    enforce_validation,
):
    load_vertex_ai_credentials()
    os.environ["LITELLM_LOCAL_MODEL_COST_MAP"] = "True"
    litellm.model_cost = litellm.get_model_cost_map(url="")

    litellm.set_verbose = True
    messages = [{"role": "user", "content": "List 5 cookie recipes"}]
    from litellm.llms.custom_httpx.http_handler import HTTPHandler

    response_schema = {
        "type": "object",
        "properties": {
            "recipes": {
                "type": "array",
                "items": {
                    "type": "object",
                    "properties": {"recipe_name": {"type": "string"}},
                    "required": ["recipe_name"],
                },
            }
        },
        "required": ["recipes"],
        "additionalProperties": False,
    }

    client = HTTPHandler()

    httpx_response = MagicMock()
    if invalid_response is True:
        if "claude" in model:
            httpx_response.side_effect = (
                vertex_httpx_mock_post_invalid_schema_response_anthropic
            )
        else:
            httpx_response.side_effect = vertex_httpx_mock_post_invalid_schema_response
    else:
        if "claude" in model:
            httpx_response.side_effect = vertex_httpx_mock_post_valid_response_anthropic
        else:
            httpx_response.side_effect = vertex_httpx_mock_post_valid_response
    resp = None
    with patch.object(client, "post", new=httpx_response) as mock_call:
        litellm.set_verbose = True
        print(f"model entering completion: {model}")

        try:
            resp = completion(
                model=model,
                messages=messages,
                response_format={
                    "type": "json_object",
                    "response_schema": response_schema,
                    "enforce_validation": enforce_validation,
                },
                vertex_location=vertex_location,
                client=client,
            )
            print("Received={}".format(resp))
            if invalid_response is True and enforce_validation is True:
                pytest.fail("Expected this to fail")
        except litellm.JSONSchemaValidationError as e:
            if invalid_response is False:
                pytest.fail("Expected this to pass. Got={}".format(e))

        mock_call.assert_called_once()
        if "claude" not in model:
            print(mock_call.call_args.kwargs)
            print(mock_call.call_args.kwargs["json"]["generationConfig"])

            if supports_response_schema:
                assert (
                    "response_schema"
                    in mock_call.call_args.kwargs["json"]["generationConfig"]
                )
            else:
                assert (
                    "response_schema"
                    not in mock_call.call_args.kwargs["json"]["generationConfig"]
                )
                assert (
                    "Use this JSON schema:"
                    in mock_call.call_args.kwargs["json"]["contents"][0]["parts"][1][
                        "text"
                    ]
                )
        elif resp is not None:

            assert resp.model == model.split("/")[1]


@pytest.mark.parametrize(
    "model, vertex_location, supports_response_schema",
    [
        ("vertex_ai_beta/gemini-1.5-pro-001", "us-central1", True),
        ("gemini/gemini-1.5-pro", None, True),
        ("vertex_ai_beta/gemini-1.5-flash", "us-central1", True),
        ("vertex_ai/claude-3-5-sonnet@20240620", "us-east5", False),
    ],
)
@pytest.mark.parametrize(
    "invalid_response",
    [True, False],
)
@pytest.mark.parametrize(
    "enforce_validation",
    [True, False],
)
@pytest.mark.asyncio
async def test_gemini_pro_json_schema_args_sent_httpx_openai_schema(
    model,
    supports_response_schema,
    vertex_location,
    invalid_response,
    enforce_validation,
):
    from typing import List

    if enforce_validation:
        litellm.enable_json_schema_validation = True

    from pydantic import BaseModel

    load_vertex_ai_credentials()
    os.environ["LITELLM_LOCAL_MODEL_COST_MAP"] = "True"
    litellm.model_cost = litellm.get_model_cost_map(url="")

    litellm.set_verbose = True

    messages = [{"role": "user", "content": "List 5 cookie recipes"}]
    from litellm.llms.custom_httpx.http_handler import HTTPHandler

    class Recipe(BaseModel):
        recipe_name: str

    class ResponseSchema(BaseModel):
        recipes: List[Recipe]

    client = HTTPHandler()

    httpx_response = MagicMock()
    if invalid_response is True:
        if "claude" in model:
            httpx_response.side_effect = (
                vertex_httpx_mock_post_invalid_schema_response_anthropic
            )
        else:
            httpx_response.side_effect = vertex_httpx_mock_post_invalid_schema_response
    else:
        if "claude" in model:
            httpx_response.side_effect = vertex_httpx_mock_post_valid_response_anthropic
        else:
            httpx_response.side_effect = vertex_httpx_mock_post_valid_response
    with patch.object(client, "post", new=httpx_response) as mock_call:
        print("SENDING CLIENT POST={}".format(client.post))
        try:
            resp = completion(
                model=model,
                messages=messages,
                response_format=ResponseSchema,
                vertex_location=vertex_location,
                client=client,
            )
            print("Received={}".format(resp))
            if invalid_response is True and enforce_validation is True:
                pytest.fail("Expected this to fail")
        except litellm.JSONSchemaValidationError as e:
            if invalid_response is False:
                pytest.fail("Expected this to pass. Got={}".format(e))

        mock_call.assert_called_once()
        if "claude" not in model:
            print(mock_call.call_args.kwargs)
            print(mock_call.call_args.kwargs["json"]["generationConfig"])

            if supports_response_schema:
                assert (
                    "response_schema"
                    in mock_call.call_args.kwargs["json"]["generationConfig"]
                )
                assert (
                    "response_mime_type"
                    in mock_call.call_args.kwargs["json"]["generationConfig"]
                )
                assert (
                    mock_call.call_args.kwargs["json"]["generationConfig"][
                        "response_mime_type"
                    ]
                    == "application/json"
                )
            else:
                assert (
                    "response_schema"
                    not in mock_call.call_args.kwargs["json"]["generationConfig"]
                )
                assert (
                    "Use this JSON schema:"
                    in mock_call.call_args.kwargs["json"]["contents"][0]["parts"][1][
                        "text"
                    ]
                )


@pytest.mark.parametrize(
    "model", ["gemini-1.5-flash", "claude-3-sonnet@20240229"]
)  # "vertex_ai",
@pytest.mark.asyncio
async def test_gemini_pro_httpx_custom_api_base(model):
    load_vertex_ai_credentials()
    litellm.set_verbose = True
    messages = [
        {
            "role": "user",
            "content": "Hello world",
        }
    ]
    from litellm.llms.custom_httpx.http_handler import HTTPHandler

    client = HTTPHandler()

    with patch.object(client, "post", new=MagicMock()) as mock_call:
        try:
            response = completion(
                model="vertex_ai/{}".format(model),
                messages=messages,
                response_format={"type": "json_object"},
                client=client,
                api_base="my-custom-api-base",
                extra_headers={"hello": "world"},
            )
        except Exception as e:
            traceback.print_exc()
            print("Receives error - {}".format(str(e)))

        mock_call.assert_called_once()

        print(f"mock_call.call_args: {mock_call.call_args}")
        print(f"mock_call.call_args.kwargs: {mock_call.call_args.kwargs}")
        if "url" in mock_call.call_args.kwargs:
            assert (
                "my-custom-api-base:generateContent"
                == mock_call.call_args.kwargs["url"]
            )
        else:
            assert "my-custom-api-base:rawPredict" == mock_call.call_args[0][0]
        if "headers" in mock_call.call_args.kwargs:
            assert "hello" in mock_call.call_args.kwargs["headers"]


# @pytest.mark.skip(reason="exhausted vertex quota. need to refactor to mock the call")
@pytest.mark.parametrize("sync_mode", [True])
@pytest.mark.parametrize("provider", ["vertex_ai"])
@pytest.mark.asyncio
@pytest.mark.flaky(retries=3, delay=1)
async def test_gemini_pro_function_calling(provider, sync_mode):
    try:
        load_vertex_ai_credentials()
        litellm.set_verbose = True

        messages = [
            {
                "role": "system",
                "content": "Your name is Litellm Bot, you are a helpful assistant",
            },
            # User asks for their name and weather in San Francisco
            {
                "role": "user",
                "content": "Hello, what is your name and can you tell me the weather?",
            },
            # Assistant replies with a tool call
            {
                "role": "assistant",
                "content": "",
                "tool_calls": [
                    {
                        "id": "call_123",
                        "type": "function",
                        "index": 0,
                        "function": {
                            "name": "get_weather",
                            "arguments": '{"location":"San Francisco, CA"}',
                        },
                    }
                ],
            },
            # The result of the tool call is added to the history
            {
                "role": "tool",
                "tool_call_id": "call_123",
                "content": "27 degrees celsius and clear in San Francisco, CA",
            },
            # Now the assistant can reply with the result of the tool call.
        ]

        tools = [
            {
                "type": "function",
                "function": {
                    "name": "get_weather",
                    "description": "Get the current weather in a given location",
                    "parameters": {
                        "type": "object",
                        "properties": {
                            "location": {
                                "type": "string",
                                "description": "The city and state, e.g. San Francisco, CA",
                            }
                        },
                        "required": ["location"],
                    },
                },
            }
        ]

        data = {
            "model": "{}/gemini-1.5-pro-preview-0514".format(provider),
            "messages": messages,
            "tools": tools,
        }
        if sync_mode:
            response = litellm.completion(**data)
        else:
            response = await litellm.acompletion(**data)

        print(f"response: {response}")
    except litellm.RateLimitError as e:
        pass
    except Exception as e:
        if "429 Quota exceeded" in str(e):
            pass
        else:
            pytest.fail("An unexpected exception occurred - {}".format(str(e)))


# gemini_pro_function_calling()


@pytest.mark.parametrize("sync_mode", [True])
@pytest.mark.asyncio
@pytest.mark.flaky(retries=3, delay=1)
async def test_gemini_pro_function_calling_streaming(sync_mode):
    load_vertex_ai_credentials()
    litellm.set_verbose = True
    data = {
        "model": "vertex_ai/gemini-pro",
        "messages": [
            {
                "role": "user",
                "content": "Call the submit_cities function with San Francisco and New York",
            }
        ],
        "tools": [
            {
                "type": "function",
                "function": {
                    "name": "submit_cities",
                    "description": "Submits a list of cities",
                    "parameters": {
                        "type": "object",
                        "properties": {
                            "cities": {"type": "array", "items": {"type": "string"}}
                        },
                        "required": ["cities"],
                    },
                },
            }
        ],
        "tool_choice": "auto",
        "n": 1,
        "stream": True,
        "temperature": 0.1,
    }
    chunks = []
    try:
        if sync_mode == True:
            response = litellm.completion(**data)
            print(f"completion: {response}")

            for chunk in response:
                chunks.append(chunk)
                assert isinstance(chunk, litellm.ModelResponseStream)
        else:
            response = await litellm.acompletion(**data)
            print(f"completion: {response}")

            assert isinstance(response, litellm.CustomStreamWrapper)

            async for chunk in response:
                print(f"chunk: {chunk}")
                chunks.append(chunk)
                assert isinstance(chunk, litellm.ModelResponseStream)

        complete_response = litellm.stream_chunk_builder(chunks=chunks)
        assert (
            complete_response.choices[0].message.content is not None
            or len(complete_response.choices[0].message.tool_calls) > 0
        )
        print(f"complete_response: {complete_response}")
    except litellm.APIError as e:
        pass
    except litellm.RateLimitError as e:
        pass


@pytest.mark.asyncio
@pytest.mark.flaky(retries=3, delay=1)
async def test_gemini_pro_async_function_calling():
    load_vertex_ai_credentials()
    litellm.set_verbose = True
    try:
        tools = [
            {
                "type": "function",
                "function": {
                    "name": "get_current_weather",
                    "description": "Get the current weather in a given location.",
                    "parameters": {
                        "type": "object",
                        "properties": {
                            "location": {
                                "type": "string",
                                "description": "The city and state, e.g. San Francisco, CA",
                            },
                            "unit": {
                                "type": "string",
                                "enum": ["celsius", "fahrenheit"],
                            },
                        },
                        "required": ["location"],
                    },
                },
            }
        ]
        messages = [
            {
                "role": "user",
                "content": "What's the weather like in Boston today in fahrenheit?",
            }
        ]
        completion = await litellm.acompletion(
            model="gemini-pro", messages=messages, tools=tools, tool_choice="auto"
        )
        print(f"completion: {completion}")
        print(f"message content: {completion.choices[0].message.content}")
        assert completion.choices[0].message.content is None
        assert len(completion.choices[0].message.tool_calls) == 1

    # except litellm.APIError as e:
    #     pass
    except litellm.RateLimitError as e:
        pass
    except Exception as e:
        pytest.fail(f"An exception occurred - {str(e)}")
    # raise Exception("it worked!")


# asyncio.run(gemini_pro_async_function_calling())


@pytest.mark.skip(reason="need to get gecko permissions on vertex ai to run this test")
@pytest.mark.flaky(retries=3, delay=1)
@pytest.mark.parametrize("sync_mode", [True, False])
@pytest.mark.asyncio
async def test_vertexai_embedding(sync_mode):
    try:
        load_vertex_ai_credentials()
        litellm.set_verbose = True

        input_text = ["good morning from litellm", "this is another item"]

        if sync_mode:
            response = litellm.embedding(
                model="textembedding-gecko@001", input=input_text
            )
        else:
            response = await litellm.aembedding(
                model="textembedding-gecko@001", input=input_text
            )

        print(f"response: {response}")

        # Assert that the response is not None
        assert response is not None

        # Assert that the response contains embeddings
        assert hasattr(response, "data")
        assert len(response.data) == len(input_text)

        # Assert that each embedding is a non-empty list of floats
        for embedding in response.data:
            assert "embedding" in embedding
            assert isinstance(embedding["embedding"], list)
            assert len(embedding["embedding"]) > 0
            assert all(isinstance(x, float) for x in embedding["embedding"])

    except litellm.RateLimitError as e:
        pass
    except Exception as e:
        pytest.fail(f"Error occurred: {e}")


@pytest.mark.skip(reason="need to get gecko permissions on vertex ai to run this test")
@pytest.mark.asyncio
async def test_vertexai_multimodal_embedding():
    load_vertex_ai_credentials()
    mock_response = AsyncMock()

    def return_val():
        return {
            "predictions": [
                {
                    "imageEmbedding": [0.1, 0.2, 0.3],  # Simplified example
                    "textEmbedding": [0.4, 0.5, 0.6],  # Simplified example
                }
            ]
        }

    mock_response.json = return_val
    mock_response.status_code = 200

    expected_payload = {
        "instances": [
            {
                "image": {
                    "gcsUri": "gs://cloud-samples-data/vertex-ai/llm/prompts/landmark1.png"
                },
                "text": "this is a unicorn",
            }
        ]
    }

    with patch(
        "litellm.llms.custom_httpx.http_handler.AsyncHTTPHandler.post",
        return_value=mock_response,
    ) as mock_post:
        # Act: Call the litellm.aembedding function
        response = await litellm.aembedding(
            model="vertex_ai/multimodalembedding@001",
            input=[
                {
                    "image": {
                        "gcsUri": "gs://cloud-samples-data/vertex-ai/llm/prompts/landmark1.png"
                    },
                    "text": "this is a unicorn",
                },
            ],
        )

        # Assert
        mock_post.assert_called_once()
        _, kwargs = mock_post.call_args
        args_to_vertexai = kwargs["json"]

        print("args to vertex ai call:", args_to_vertexai)

        assert args_to_vertexai == expected_payload
        assert response.model == "multimodalembedding@001"
        assert len(response.data) == 1
        response_data = response.data[0]

        # Optional: Print for debugging
        print("Arguments passed to Vertex AI:", args_to_vertexai)
        print("Response:", response)


@pytest.mark.skip(reason="need to get gecko permissions on vertex ai to run this test")
@pytest.mark.asyncio
async def test_vertexai_multimodal_embedding_text_input():
    load_vertex_ai_credentials()
    mock_response = AsyncMock()

    def return_val():
        return {
            "predictions": [
                {
                    "textEmbedding": [0.4, 0.5, 0.6],  # Simplified example
                }
            ]
        }

    mock_response.json = return_val
    mock_response.status_code = 200

    expected_payload = {
        "instances": [
            {
                "text": "this is a unicorn",
            }
        ]
    }

    with patch(
        "litellm.llms.custom_httpx.http_handler.AsyncHTTPHandler.post",
        return_value=mock_response,
    ) as mock_post:
        # Act: Call the litellm.aembedding function
        response = await litellm.aembedding(
            model="vertex_ai/multimodalembedding@001",
            input=[
                "this is a unicorn",
            ],
        )

        # Assert
        mock_post.assert_called_once()
        _, kwargs = mock_post.call_args
        args_to_vertexai = kwargs["json"]

        print("args to vertex ai call:", args_to_vertexai)

        assert args_to_vertexai == expected_payload
        assert response.model == "multimodalembedding@001"
        assert len(response.data) == 1
        response_data = response.data[0]
        assert response_data["embedding"] == [0.4, 0.5, 0.6]

        # Optional: Print for debugging
        print("Arguments passed to Vertex AI:", args_to_vertexai)
        print("Response:", response)


@pytest.mark.skip(reason="need to get gecko permissions on vertex ai to run this test")
@pytest.mark.asyncio
async def test_vertexai_multimodal_embedding_image_in_input():
    load_vertex_ai_credentials()
    mock_response = AsyncMock()

    def return_val():
        return {
            "predictions": [
                {
                    "imageEmbedding": [0.1, 0.2, 0.3],  # Simplified example
                }
            ]
        }

    mock_response.json = return_val
    mock_response.status_code = 200

    expected_payload = {
        "instances": [
            {
                "image": {
                    "gcsUri": "gs://cloud-samples-data/vertex-ai/llm/prompts/landmark1.png"
                },
            }
        ]
    }

    with patch(
        "litellm.llms.custom_httpx.http_handler.AsyncHTTPHandler.post",
        return_value=mock_response,
    ) as mock_post:
        # Act: Call the litellm.aembedding function
        response = await litellm.aembedding(
            model="vertex_ai/multimodalembedding@001",
            input=["gs://cloud-samples-data/vertex-ai/llm/prompts/landmark1.png"],
        )

        # Assert
        mock_post.assert_called_once()
        _, kwargs = mock_post.call_args
        args_to_vertexai = kwargs["json"]

        print("args to vertex ai call:", args_to_vertexai)

        assert args_to_vertexai == expected_payload
        assert response.model == "multimodalembedding@001"
        assert len(response.data) == 1
        response_data = response.data[0]

        assert response_data["embedding"] == [0.1, 0.2, 0.3]

        # Optional: Print for debugging
        print("Arguments passed to Vertex AI:", args_to_vertexai)
        print("Response:", response)


@pytest.mark.skip(reason="need to get gecko permissions on vertex ai to run this test")
@pytest.mark.asyncio
async def test_vertexai_multimodal_embedding_base64image_in_input():
    import base64

    import requests

    load_vertex_ai_credentials()
    mock_response = AsyncMock()

    url = "https://dummyimage.com/100/100/fff&text=Test+image"
    response = requests.get(url)
    file_data = response.content

    encoded_file = base64.b64encode(file_data).decode("utf-8")
    base64_image = f"data:image/png;base64,{encoded_file}"

    def return_val():
        return {
            "predictions": [
                {
                    "imageEmbedding": [0.1, 0.2, 0.3],  # Simplified example
                }
            ]
        }

    mock_response.json = return_val
    mock_response.status_code = 200

    expected_payload = {
        "instances": [
            {
                "image": {"bytesBase64Encoded": base64_image},
            }
        ]
    }

    with patch(
        "litellm.llms.custom_httpx.http_handler.AsyncHTTPHandler.post",
        return_value=mock_response,
    ) as mock_post:
        # Act: Call the litellm.aembedding function
        response = await litellm.aembedding(
            model="vertex_ai/multimodalembedding@001",
            input=[base64_image],
        )

        # Assert
        mock_post.assert_called_once()
        _, kwargs = mock_post.call_args
        args_to_vertexai = kwargs["json"]

        print("args to vertex ai call:", args_to_vertexai)

        assert args_to_vertexai == expected_payload
        assert response.model == "multimodalembedding@001"
        assert len(response.data) == 1
        response_data = response.data[0]

        assert response_data["embedding"] == [0.1, 0.2, 0.3]

        # Optional: Print for debugging
        print("Arguments passed to Vertex AI:", args_to_vertexai)
        print("Response:", response)


def test_vertexai_embedding_embedding_latest():
    try:
        load_vertex_ai_credentials()
        litellm.set_verbose = True

        response = embedding(
            model="vertex_ai/text-embedding-004",
            input=["hi"],
            dimensions=1,
            auto_truncate=True,
            task_type="RETRIEVAL_QUERY",
        )

        assert len(response.data[0]["embedding"]) == 1
        assert response.usage.prompt_tokens > 0
        print(f"response:", response)
    except litellm.RateLimitError as e:
        pass
    except Exception as e:
        pytest.fail(f"Error occurred: {e}")


@pytest.mark.skip(reason="need to get gecko permissions on vertex ai to run this test")
@pytest.mark.flaky(retries=3, delay=1)
def test_vertexai_embedding_embedding_latest_input_type():
    try:
        load_vertex_ai_credentials()
        litellm.set_verbose = True

        response = embedding(
            model="vertex_ai/text-embedding-004",
            input=["hi"],
            input_type="RETRIEVAL_QUERY",
        )
        assert response.usage.prompt_tokens > 0
        print(f"response:", response)
    except litellm.RateLimitError as e:
        pass
    except Exception as e:
        pytest.fail(f"Error occurred: {e}")


@pytest.mark.skip(reason="need to get gecko permissions on vertex ai to run this test")
@pytest.mark.asyncio
@pytest.mark.flaky(retries=3, delay=1)
async def test_vertexai_aembedding():
    try:
        load_vertex_ai_credentials()
        # litellm.set_verbose=True
        response = await litellm.aembedding(
            model="textembedding-gecko@001",
            input=["good morning from litellm", "this is another item"],
        )
        print(f"response: {response}")
    except litellm.RateLimitError as e:
        pass
    except Exception as e:
        pytest.fail(f"Error occurred: {e}")


@pytest.mark.asyncio
def test_tool_name_conversion():
    messages = [
        {
            "role": "system",
            "content": "Your name is Litellm Bot, you are a helpful assistant",
        },
        # User asks for their name and weather in San Francisco
        {
            "role": "user",
            "content": "Hello, what is your name and can you tell me the weather?",
        },
        # Assistant replies with a tool call
        {
            "role": "assistant",
            "content": "",
            "tool_calls": [
                {
                    "id": "call_123",
                    "type": "function",
                    "index": 0,
                    "function": {
                        "name": "get_weather",
                        "arguments": '{"location":"San Francisco, CA"}',
                    },
                }
            ],
        },
        # The result of the tool call is added to the history
        {
            "role": "tool",
            "tool_call_id": "call_123",
            "content": "27 degrees celsius and clear in San Francisco, CA",
        },
        # Now the assistant can reply with the result of the tool call.
    ]

    translated_messages = _gemini_convert_messages_with_history(messages=messages)

    print(f"\n\ntranslated_messages: {translated_messages}\ntranslated_messages")

    # assert that the last tool response has the corresponding tool name
    assert (
        translated_messages[-1]["parts"][0]["function_response"]["name"]
        == "get_weather"
    )


def test_prompt_factory():
    messages = [
        {
            "role": "system",
            "content": "Your name is Litellm Bot, you are a helpful assistant",
        },
        # User asks for their name and weather in San Francisco
        {
            "role": "user",
            "content": "Hello, what is your name and can you tell me the weather?",
        },
        # Assistant replies with a tool call
        {
            "role": "assistant",
            "content": "",
            "tool_calls": [
                {
                    "id": "call_123",
                    "type": "function",
                    "index": 0,
                    "function": {
                        "name": "get_weather",
                        "arguments": '{"location":"San Francisco, CA"}',
                    },
                }
            ],
        },
        # The result of the tool call is added to the history
        {
            "role": "tool",
            "tool_call_id": "call_123",
            "content": "27 degrees celsius and clear in San Francisco, CA",
        },
        # Now the assistant can reply with the result of the tool call.
    ]

    translated_messages = _gemini_convert_messages_with_history(messages=messages)

    print(f"\n\ntranslated_messages: {translated_messages}\ntranslated_messages")


def test_prompt_factory_nested():
    messages = [
        {"role": "user", "content": [{"type": "text", "text": "hi"}]},
        {
            "role": "assistant",
            "content": [
                {"type": "text", "text": "Hi! 👋 \n\nHow can I help you today? 😊 \n"}
            ],
        },
        {"role": "user", "content": [{"type": "text", "text": "hi 2nd time"}]},
    ]

    translated_messages = _gemini_convert_messages_with_history(messages=messages)

    print(f"\n\ntranslated_messages: {translated_messages}\ntranslated_messages")

    for message in translated_messages:
        assert len(message["parts"]) == 1
        assert "text" in message["parts"][0], "Missing 'text' from 'parts'"
        assert isinstance(
            message["parts"][0]["text"], str
        ), "'text' value not a string."


def test_get_token_url():
    from litellm.llms.vertex_ai.gemini.vertex_and_google_ai_studio_gemini import (
        VertexLLM,
    )

    vertex_llm = VertexLLM()
    vertex_ai_project = "pathrise-convert-1606954137718"
    vertex_ai_location = "us-central1"
    json_obj = get_vertex_ai_creds_json()
    vertex_credentials = json.dumps(json_obj)

    should_use_v1beta1_features = vertex_llm.is_using_v1beta1_features(
        optional_params={"cached_content": "hi"}
    )

    assert should_use_v1beta1_features is True

    _, url = vertex_llm._get_token_and_url(
        auth_header=None,
        vertex_project=vertex_ai_project,
        vertex_location=vertex_ai_location,
        vertex_credentials=vertex_credentials,
        gemini_api_key="",
        custom_llm_provider="vertex_ai_beta",
        should_use_v1beta1_features=should_use_v1beta1_features,
        api_base=None,
        model="",
        stream=False,
    )

    print("url=", url)

    assert "/v1beta1/" in url

    should_use_v1beta1_features = vertex_llm.is_using_v1beta1_features(
        optional_params={"temperature": 0.1}
    )

    _, url = vertex_llm._get_token_and_url(
        auth_header=None,
        vertex_project=vertex_ai_project,
        vertex_location=vertex_ai_location,
        vertex_credentials=vertex_credentials,
        gemini_api_key="",
        custom_llm_provider="vertex_ai_beta",
        should_use_v1beta1_features=should_use_v1beta1_features,
        api_base=None,
        model="",
        stream=False,
    )

    print("url for normal request", url)

    assert "v1beta1" not in url
    assert "/v1/" in url

    pass


@pytest.mark.asyncio
async def test_completion_fine_tuned_model():
    load_vertex_ai_credentials()
    mock_response = AsyncMock()

    def return_val():
        return {
            "candidates": [
                {
                    "content": {
                        "role": "model",
                        "parts": [
                            {
                                "text": "A canvas vast, a boundless blue,\nWhere clouds paint tales and winds imbue.\nThe sun descends in fiery hue,\nStars shimmer bright, a gentle few.\n\nThe moon ascends, a pearl of light,\nGuiding travelers through the night.\nThe sky embraces, holds all tight,\nA tapestry of wonder, bright."
                            }
                        ],
                    },
                    "finishReason": "STOP",
                    "safetyRatings": [
                        {
                            "category": "HARM_CATEGORY_HATE_SPEECH",
                            "probability": "NEGLIGIBLE",
                            "probabilityScore": 0.028930664,
                            "severity": "HARM_SEVERITY_NEGLIGIBLE",
                            "severityScore": 0.041992188,
                        },
                        # ... other safety ratings ...
                    ],
                    "avgLogprobs": -0.95772853367765187,
                }
            ],
            "usageMetadata": {
                "promptTokenCount": 7,
                "candidatesTokenCount": 71,
                "totalTokenCount": 78,
            },
        }

    mock_response.json = return_val
    mock_response.status_code = 200

    expected_payload = {
        "contents": [
            {"role": "user", "parts": [{"text": "Write a short poem about the sky"}]}
        ],
        "generationConfig": {},
    }

    with patch(
        "litellm.llms.custom_httpx.http_handler.AsyncHTTPHandler.post",
        return_value=mock_response,
    ) as mock_post:
        # Act: Call the litellm.completion function
        response = await litellm.acompletion(
            model="vertex_ai_beta/4965075652664360960",
            messages=[{"role": "user", "content": "Write a short poem about the sky"}],
        )

        # Assert
        mock_post.assert_called_once()
        url, kwargs = mock_post.call_args
        print("url = ", url)

        # this is the fine-tuned model endpoint
        assert (
            url[0]
            == "https://us-central1-aiplatform.googleapis.com/v1/projects/pathrise-convert-1606954137718/locations/us-central1/endpoints/4965075652664360960:generateContent"
        )

        print("call args = ", kwargs)
        args_to_vertexai = kwargs["json"]

        print("args to vertex ai call:", args_to_vertexai)

        assert args_to_vertexai == expected_payload
        assert response.choices[0].message.content.startswith("A canvas vast")
        assert response.choices[0].finish_reason == "stop"
        assert response.usage.total_tokens == 78

        # Optional: Print for debugging
        print("Arguments passed to Vertex AI:", args_to_vertexai)
        print("Response:", response)


def mock_gemini_request(*args, **kwargs):
    print(f"kwargs: {kwargs}")
    mock_response = MagicMock()
    mock_response.status_code = 200
    mock_response.headers = {"Content-Type": "application/json"}
    if "cachedContents" in kwargs["url"]:
        mock_response.json.return_value = {
            "name": "cachedContents/4d2kd477o3pg",
            "model": "models/gemini-1.5-flash-001",
            "createTime": "2024-08-26T22:31:16.147190Z",
            "updateTime": "2024-08-26T22:31:16.147190Z",
            "expireTime": "2024-08-26T22:36:15.548934784Z",
            "displayName": "",
            "usageMetadata": {"totalTokenCount": 323383},
        }
    else:
        mock_response.json.return_value = {
            "candidates": [
                {
                    "content": {
                        "parts": [
                            {
                                "text": "Please provide me with the text of the legal agreement"
                            }
                        ],
                        "role": "model",
                    },
                    "finishReason": "MAX_TOKENS",
                    "index": 0,
                    "safetyRatings": [
                        {
                            "category": "HARM_CATEGORY_SEXUALLY_EXPLICIT",
                            "probability": "NEGLIGIBLE",
                        },
                        {
                            "category": "HARM_CATEGORY_HATE_SPEECH",
                            "probability": "NEGLIGIBLE",
                        },
                        {
                            "category": "HARM_CATEGORY_HARASSMENT",
                            "probability": "NEGLIGIBLE",
                        },
                        {
                            "category": "HARM_CATEGORY_DANGEROUS_CONTENT",
                            "probability": "NEGLIGIBLE",
                        },
                    ],
                }
            ],
            "usageMetadata": {
                "promptTokenCount": 40049,
                "candidatesTokenCount": 10,
                "totalTokenCount": 40059,
                "cachedContentTokenCount": 40012,
            },
        }

    return mock_response


def mock_gemini_list_request(*args, **kwargs):
    from litellm.types.llms.vertex_ai import (
        CachedContent,
        CachedContentListAllResponseBody,
    )

    print(f"kwargs: {kwargs}")
    mock_response = MagicMock()
    mock_response.status_code = 200
    mock_response.headers = {"Content-Type": "application/json"}
    mock_response.json.return_value = CachedContentListAllResponseBody(
        cachedContents=[CachedContent(name="test", displayName="test")]
    )

    return mock_response


import uuid


@pytest.mark.parametrize(
    "sync_mode",
    [True, False],
)
@pytest.mark.asyncio
async def test_gemini_context_caching_anthropic_format(sync_mode):
    from litellm.llms.custom_httpx.http_handler import AsyncHTTPHandler, HTTPHandler

    litellm.set_verbose = True
    gemini_context_caching_messages = [
        # System Message
        {
            "role": "system",
            "content": [
                {
                    "type": "text",
                    "text": "Here is the full text of a complex legal agreement {}".format(
                        uuid.uuid4()
                    )
                    * 4000,
                    "cache_control": {"type": "ephemeral"},
                }
            ],
        },
        # marked for caching with the cache_control parameter, so that this checkpoint can read from the previous cache.
        {
            "role": "user",
            "content": [
                {
                    "type": "text",
                    "text": "What are the key terms and conditions in this agreement?",
                    "cache_control": {"type": "ephemeral"},
                }
            ],
        },
        {
            "role": "assistant",
            "content": "Certainly! the key terms and conditions are the following: the contract is 1 year long for $10/mo",
        },
        # The final turn is marked with cache-control, for continuing in followups.
        {
            "role": "user",
            "content": [
                {
                    "type": "text",
                    "text": "What are the key terms and conditions in this agreement?",
                }
            ],
        },
    ]
    if sync_mode:
        client = HTTPHandler(concurrent_limit=1)
    else:
        client = AsyncHTTPHandler(concurrent_limit=1)
    with patch.object(client, "post", side_effect=mock_gemini_request) as mock_client:
        try:
            if sync_mode:
                response = litellm.completion(
                    model="gemini/gemini-1.5-flash-001",
                    messages=gemini_context_caching_messages,
                    temperature=0.2,
                    max_tokens=10,
                    client=client,
                )
            else:
                response = await litellm.acompletion(
                    model="gemini/gemini-1.5-flash-001",
                    messages=gemini_context_caching_messages,
                    temperature=0.2,
                    max_tokens=10,
                    client=client,
                )

        except Exception as e:
            print(e)

        assert mock_client.call_count == 2

        first_call_args = mock_client.call_args_list[0].kwargs

        print(f"first_call_args: {first_call_args}")

        assert "cachedContents" in first_call_args["url"]

        # assert "cache_read_input_tokens" in response.usage
        # assert "cache_creation_input_tokens" in response.usage

        # # Assert either a cache entry was created or cache was read - changes depending on the anthropic api ttl
        # assert (response.usage.cache_read_input_tokens > 0) or (
        #     response.usage.cache_creation_input_tokens > 0
        # )


@pytest.mark.asyncio
async def test_partner_models_httpx_ai21():
    litellm.set_verbose = True
    model = "vertex_ai/jamba-1.5-mini@001"

    messages = [
        {
            "role": "system",
            "content": "Your name is Litellm Bot, you are a helpful assistant",
        },
        {
            "role": "user",
            "content": "Hello, can you tell me the weather in San Francisco?",
        },
    ]

    tools = [
        {
            "type": "function",
            "function": {
                "name": "get_weather",
                "description": "Get the current weather in a given location",
                "parameters": {
                    "type": "object",
                    "properties": {
                        "location": {
                            "type": "string",
                            "description": "The city and state, e.g. San Francisco, CA",
                        }
                    },
                    "required": ["location"],
                },
            },
        }
    ]

    data = {
        "model": model,
        "messages": messages,
        "tools": tools,
        "top_p": 0.5,
    }

    mock_response = AsyncMock()

    def return_val():
        return {
            "id": "chat-3d11cf95eb224966937b216d9494fe73",
            "choices": [
                {
                    "index": 0,
                    "message": {
                        "role": "assistant",
                        "content": " Sure, let me check that for you.",
                        "tool_calls": [
                            {
                                "id": "b5cef16b-5946-4937-b9d5-beeaea871e77",
                                "type": "function",
                                "function": {
                                    "name": "get_weather",
                                    "arguments": '{"location": "San Francisco"}',
                                },
                            }
                        ],
                    },
                    "finish_reason": "stop",
                }
            ],
            "usage": {
                "prompt_tokens": 158,
                "completion_tokens": 36,
                "total_tokens": 194,
            },
            "meta": {"requestDurationMillis": 501},
            "model": "jamba-1.5-mini@001",
        }

    mock_response.json = return_val
    mock_response.status_code = 200

    with patch(
        "litellm.llms.custom_httpx.http_handler.AsyncHTTPHandler.post",
        return_value=mock_response,
    ) as mock_post:
        response = await litellm.acompletion(**data)

        # Assert
        mock_post.assert_called_once()
        url, kwargs = mock_post.call_args
        print("url = ", url)
        print("call args = ", kwargs)

        print(kwargs["data"])

        assert (
            url[0]
            == "https://us-central1-aiplatform.googleapis.com/v1beta1/projects/pathrise-convert-1606954137718/locations/us-central1/publishers/ai21/models/jamba-1.5-mini@001:rawPredict"
        )

        # json loads kwargs
        kwargs["data"] = json.loads(kwargs["data"])

        assert kwargs["data"] == {
            "model": "jamba-1.5-mini@001",
            "messages": [
                {
                    "role": "system",
                    "content": "Your name is Litellm Bot, you are a helpful assistant",
                },
                {
                    "role": "user",
                    "content": "Hello, can you tell me the weather in San Francisco?",
                },
            ],
            "top_p": 0.5,
            "tools": [
                {
                    "type": "function",
                    "function": {
                        "name": "get_weather",
                        "description": "Get the current weather in a given location",
                        "parameters": {
                            "type": "object",
                            "properties": {
                                "location": {
                                    "type": "string",
                                    "description": "The city and state, e.g. San Francisco, CA",
                                }
                            },
                            "required": ["location"],
                        },
                    },
                }
            ],
            "stream": False,
        }

        assert response.id == "chat-3d11cf95eb224966937b216d9494fe73"
        assert len(response.choices) == 1
        assert (
            response.choices[0].message.content == " Sure, let me check that for you."
        )
        assert response.choices[0].message.tool_calls[0].function.name == "get_weather"
        assert (
            response.choices[0].message.tool_calls[0].function.arguments
            == '{"location": "San Francisco"}'
        )
        assert response.usage.prompt_tokens == 158
        assert response.usage.completion_tokens == 36
        assert response.usage.total_tokens == 194

        print(f"response: {response}")


def test_gemini_function_call_parameter_in_messages():
    litellm.set_verbose = True
    load_vertex_ai_credentials()
    from litellm.llms.custom_httpx.http_handler import HTTPHandler

    tools = [
        {
            "type": "function",
            "function": {
                "name": "search",
                "description": "Executes searches.",
                "parameters": {
                    "type": "object",
                    "properties": {
                        "queries": {
                            "type": "array",
                            "description": "A list of queries to search for.",
                            "items": {"type": "string"},
                        },
                    },
                    "required": ["queries"],
                },
            },
        },
    ]

    # Set up the messages
    messages = [
        {"role": "system", "content": """Use search for most queries."""},
        {"role": "user", "content": """search for weather in boston (use `search`)"""},
        {
            "role": "assistant",
            "content": None,
            "function_call": {
                "name": "search",
                "arguments": '{"queries": ["weather in boston"]}',
            },
        },
        {
            "role": "function",
            "name": "search",
            "content": "The current weather in Boston is 22°F.",
        },
    ]

    client = HTTPHandler(concurrent_limit=1)

    with patch.object(client, "post", new=MagicMock()) as mock_client:
        try:
            response_stream = completion(
                model="vertex_ai/gemini-1.5-pro",
                messages=messages,
                tools=tools,
                tool_choice="auto",
                client=client,
            )
        except Exception as e:
            print(e)

        # mock_client.assert_any_call()

        assert {
            "contents": [
                {
                    "role": "user",
                    "parts": [{"text": "search for weather in boston (use `search`)"}],
                },
                {
                    "role": "model",
                    "parts": [
                        {
                            "function_call": {
                                "name": "search",
                                "args": {"queries": ["weather in boston"]},
                            }
                        }
                    ],
                },
                {
                    "parts": [
                        {
                            "function_response": {
                                "name": "search",
                                "response": {
                                    "content": "The current weather in Boston is 22°F."
                                },
                            }
                        }
                    ]
                },
            ],
            "system_instruction": {"parts": [{"text": "Use search for most queries."}]},
            "tools": [
                {
                    "function_declarations": [
                        {
                            "name": "search",
                            "description": "Executes searches.",
                            "parameters": {
                                "type": "object",
                                "properties": {
                                    "queries": {
                                        "type": "array",
                                        "description": "A list of queries to search for.",
                                        "items": {"type": "string"},
                                    }
                                },
                                "required": ["queries"],
                            },
                        }
                    ]
                }
            ],
            "toolConfig": {"functionCallingConfig": {"mode": "AUTO"}},
            "generationConfig": {},
        } == mock_client.call_args.kwargs["json"]


def test_gemini_function_call_parameter_in_messages_2():
    litellm.set_verbose = True
    from litellm.llms.vertex_ai.gemini.transformation import (
        _gemini_convert_messages_with_history,
    )

    messages = [
        {"role": "user", "content": "search for weather in boston (use `search`)"},
        {
            "role": "assistant",
            "content": "Sure, let me check.",
            "function_call": {
                "name": "search",
                "arguments": '{"queries": ["weather in boston"]}',
            },
        },
        {
            "role": "function",
            "name": "search",
            "content": "The weather in Boston is 100 degrees.",
        },
    ]

    returned_contents = _gemini_convert_messages_with_history(messages=messages)

    print(f"returned_contents: {returned_contents}")
    assert returned_contents == [
        {
            "role": "user",
            "parts": [{"text": "search for weather in boston (use `search`)"}],
        },
        {
            "role": "model",
            "parts": [
                {"text": "Sure, let me check."},
                {
                    "function_call": {
                        "name": "search",
                        "args": {"queries": ["weather in boston"]},
                    }
                },
            ],
        },
        {
            "parts": [
                {
                    "function_response": {
                        "name": "search",
                        "response": {
                            "content": "The weather in Boston is 100 degrees."
                        },
                    }
                }
            ]
        },
    ]


@pytest.mark.parametrize(
    "base_model, metadata",
    [
        (None, {"model_info": {"base_model": "vertex_ai/gemini-1.5-pro"}}),
        ("vertex_ai/gemini-1.5-pro", None),
    ],
)
def test_gemini_finetuned_endpoint(base_model, metadata):
    litellm.set_verbose = True
    load_vertex_ai_credentials()
    from litellm.llms.custom_httpx.http_handler import HTTPHandler

    # Set up the messages
    messages = [
        {"role": "system", "content": """Use search for most queries."""},
        {"role": "user", "content": """search for weather in boston (use `search`)"""},
    ]

    client = HTTPHandler(concurrent_limit=1)

    with patch.object(client, "post", new=MagicMock()) as mock_client:
        try:
            response = completion(
                model="vertex_ai/4965075652664360960",
                messages=messages,
                tool_choice="auto",
                client=client,
                metadata=metadata,
                base_model=base_model,
            )
        except Exception as e:
            print(e)

        print(mock_client.call_args.kwargs)

        mock_client.assert_called()
        assert mock_client.call_args.kwargs["url"].endswith(
            "endpoints/4965075652664360960:generateContent"
        )


@pytest.mark.parametrize("api_base", ["", None, "my-custom-proxy-base"])
def test_custom_api_base(api_base):
    stream = None
    test_endpoint = "my-fake-endpoint"
    vertex_base = VertexBase()
    auth_header, url = vertex_base._check_custom_proxy(
        api_base=api_base,
        custom_llm_provider="gemini",
        gemini_api_key="12324",
        endpoint="",
        stream=stream,
        auth_header=None,
        url="my-fake-endpoint",
    )

    if api_base:
        assert url == api_base + ":"
    else:
        assert url == test_endpoint


@pytest.mark.asyncio
@pytest.mark.respx
async def test_vertexai_embedding_finetuned(respx_mock: MockRouter):
    """
    Tests that:
    - Request URL and body are correctly formatted for Vertex AI embeddings
    - Response is properly parsed into litellm's embedding response format
    """
    load_vertex_ai_credentials()
    litellm.set_verbose = True

    # Test input
    input_text = ["good morning from litellm", "this is another item"]

    # Expected request/response
    expected_url = "https://us-central1-aiplatform.googleapis.com/v1/projects/633608382793/locations/us-central1/endpoints/1004708436694269952:predict"
    expected_request = {
        "instances": [
            {"inputs": "good morning from litellm"},
            {"inputs": "this is another item"},
        ],
        "parameters": {},
    }

    mock_response = {
        "predictions": [
            [[-0.000431762, -0.04416759, -0.03443353]],  # Truncated embedding vector
            [[-0.000431762, -0.04416759, -0.03443353]],  # Truncated embedding vector
        ],
        "deployedModelId": "2275167734310371328",
        "model": "projects/633608382793/locations/us-central1/models/snowflake-arctic-embed-m-long-1731622468876",
        "modelDisplayName": "snowflake-arctic-embed-m-long-1731622468876",
        "modelVersionId": "1",
    }

    # Setup mock request
    mock_request = respx_mock.post(expected_url).mock(
        return_value=httpx.Response(200, json=mock_response)
    )

    # Make request
    response = await litellm.aembedding(
        vertex_project="633608382793",
        model="vertex_ai/1004708436694269952",
        input=input_text,
    )

    # Assert request was made correctly
    assert mock_request.called
    request_body = json.loads(mock_request.calls[0].request.content)
    print("\n\nrequest_body", request_body)
    print("\n\nexpected_request", expected_request)
    assert request_body == expected_request

    # Assert response structure
    assert response is not None
    assert hasattr(response, "data")
    assert len(response.data) == len(input_text)

    # Assert embedding structure
    for embedding in response.data:
        assert "embedding" in embedding
        assert isinstance(embedding["embedding"], list)
        assert len(embedding["embedding"]) > 0
        assert all(isinstance(x, float) for x in embedding["embedding"])


@pytest.mark.parametrize("max_retries", [None, 3])
@pytest.mark.asyncio
@pytest.mark.respx
async def test_vertexai_model_garden_model_completion(
    respx_mock: MockRouter, max_retries
):
    """
    Relevant issue: https://github.com/BerriAI/litellm/issues/6480

    Using OpenAI compatible models from Vertex Model Garden
    """
    load_vertex_ai_credentials()
    litellm.set_verbose = True

    # Test input
    messages = [
        {
            "role": "system",
            "content": "Your name is Litellm Bot, you are a helpful assistant",
        },
        {
            "role": "user",
            "content": "Hello, what is your name and can you tell me the weather?",
        },
    ]

    # Expected request/response
    expected_url = "https://us-central1-aiplatform.googleapis.com/v1beta1/projects/633608382793/locations/us-central1/endpoints/5464397967697903616/chat/completions"
    expected_request = {"model": "", "messages": messages, "stream": False}

    mock_response = {
        "id": "chat-09940d4e99e3488aa52a6f5e2ecf35b1",
        "object": "chat.completion",
        "created": 1731702782,
        "model": "meta-llama/Llama-3.1-8B-Instruct",
        "choices": [
            {
                "index": 0,
                "message": {
                    "role": "assistant",
                    "content": "Hello, my name is Litellm Bot. I'm a helpful assistant here to provide information and answer your questions.\n\nTo check the weather for you, I'll need to know your location. Could you please provide me with your city or zip code? That way, I can give you the most accurate and up-to-date weather information.\n\nIf you don't have your location handy, I can also suggest some popular weather websites or apps that you can use to check the weather for your area.\n\nLet me know how I can assist you!",
                    "tool_calls": [],
                },
                "logprobs": None,
                "finish_reason": "stop",
                "stop_reason": None,
            }
        ],
        "usage": {"prompt_tokens": 63, "total_tokens": 172, "completion_tokens": 109},
        "prompt_logprobs": None,
    }

    # Setup mock request
    mock_request = respx_mock.post(expected_url).mock(
        return_value=httpx.Response(200, json=mock_response)
    )

    # Make request
    response = await litellm.acompletion(
        model="vertex_ai/openai/5464397967697903616",
        messages=messages,
        vertex_project="633608382793",
        vertex_location="us-central1",
        max_retries=max_retries,
    )

    # Assert request was made correctly
    assert mock_request.called
    request_body = json.loads(mock_request.calls[0].request.content)
    assert request_body == expected_request

    # Assert response structure
    assert response.id == "chat-09940d4e99e3488aa52a6f5e2ecf35b1"
    assert response.created == 1731702782
    assert response.model == "vertex_ai/meta-llama/Llama-3.1-8B-Instruct"
    assert len(response.choices) == 1
    assert response.choices[0].message.role == "assistant"
    assert response.choices[0].message.content.startswith(
        "Hello, my name is Litellm Bot"
    )
    assert response.choices[0].finish_reason == "stop"
    assert response.usage.completion_tokens == 109
    assert response.usage.prompt_tokens == 63
    assert response.usage.total_tokens == 172


def test_vertexai_code_gecko():
    litellm.set_verbose = True
    load_vertex_ai_credentials()
    response = completion(
        model="vertex_ai/code-gecko@002",
        messages=[{"role": "user", "content": "Hello world!"}],
        stream=True,
    )

    for chunk in response:
        print(chunk)


def vertex_ai_anthropic_thinking_mock_response(*args, **kwargs):
    mock_response = MagicMock()
    mock_response.status_code = 200
    mock_response.headers = {"Content-Type": "application/json"}
    mock_response.json.return_value = {
        "id": "msg_vrtx_011pL6Np3MKxXL3R8theMRJW",
        "type": "message",
        "role": "assistant",
        "model": "claude-3-7-sonnet-20250219",
        "content": [
            {
                "type": "thinking",
                "thinking": 'This is a very simple and common greeting in programming and computing. "Hello, world!" is often the first program people write when learning a new programming language, where they create a program that outputs this phrase.\n\nI should respond in a friendly way and acknowledge this greeting. I can keep it simple and welcoming.',
                "signature": "EugBCkYQAhgCIkAqCkezmsp8DG9Jjoc/CD7yXavPXVvP4TAuwjc/ZgHRIgroz5FzAYxic3CnNiW5w2fx/4+1f4ZYVxWJVLmrEA46EgwFsxbpN2jxMxjIzy0aDIAbMy9rW6B5lGVETCIw4r2UW0A7m5Df991SMSMPvHU9VdL8p9S/F2wajLnLVpl5tH89csm4NqnMpxnou61yKlCLldFGIto1Kvit5W1jqn2gx2dGIOyR4YaJ0c8AIFfQa5TIXf+EChVDzhPKLWZ8D/Q3gCGxBx+m/4dLI8HMZA8Ob3iCMI23eBKmh62FCWJGuA==",
            },
            {
                "type": "text",
                "text": "Hi there! 👋 \n\nIt's nice to meet you! \"Hello, world!\" is such a classic phrase in computing - it's often the first output from someone's very first program.\n\nHow are you doing today? Is there something specific I can help you with?",
            },
        ],
        "stop_reason": "end_turn",
        "stop_sequence": None,
        "usage": {
            "input_tokens": 39,
            "cache_creation_input_tokens": 0,
            "cache_read_input_tokens": 0,
            "output_tokens": 134,
        },
    }

    return mock_response


def test_vertex_anthropic_completion():
    from litellm import completion
    from litellm.llms.custom_httpx.http_handler import HTTPHandler

    client = HTTPHandler()

    load_vertex_ai_credentials()

    with patch.object(
        client, "post", side_effect=vertex_ai_anthropic_thinking_mock_response
    ):
        response = completion(
            model="vertex_ai/claude-3-7-sonnet@20250219",
            messages=[{"role": "user", "content": "Hello, world!"}],
            vertex_ai_location="us-east5",
            vertex_ai_project="test-project",
            thinking={"type": "enabled", "budget_tokens": 1024},
            client=client,
        )
        print(response)
        assert response.model == "claude-3-7-sonnet@20250219"
        assert response._hidden_params["response_cost"] is not None
        assert response._hidden_params["response_cost"] > 0

        assert response.choices[0].message.reasoning_content is not None
        assert isinstance(response.choices[0].message.reasoning_content, str)
        assert response.choices[0].message.thinking_blocks is not None
        assert isinstance(response.choices[0].message.thinking_blocks, list)
        assert len(response.choices[0].message.thinking_blocks) > 0


def test_signed_s3_url_with_format():
    from litellm import completion
    from litellm.llms.custom_httpx.http_handler import HTTPHandler

    client = HTTPHandler()

    load_vertex_ai_credentials()

    args = {
        "model": "vertex_ai/gemini-2.0-flash-001",
        "messages": [
            {
                "role": "user",
                "content": [
                    {
                        "type": "image_url",
                        "image_url": {
                            "url": "https://litellm-logo-aws-marketplace.s3.us-west-2.amazonaws.com/berriai-logo-github.png?response-content-disposition=inline&X-Amz-Content-Sha256=UNSIGNED-PAYLOAD&X-Amz-Security-Token=IQoJb3JpZ2luX2VjENj%2F%2F%2F%2F%2F%2F%2F%2F%2F%2FwEaCXVzLXdlc3QtMiJGMEQCIHlAy6QneghdEo4Dp4rw%2BHhdInKX4MU3T0hZT1qV3AD%2FAiBGY%2FtfxmBJkj%2BK6%2FxAgek6L3tpOcq6su1mBrj87El%2FCirLAwghEAEaDDg4ODYwMjIyMzQyOCIMzds7lsxAFHHCRHmkKqgDgnsJBaEmmwXBWqzyMMe3BUKsCqfvrYupFGxBREP%2BaEz%2ByLSKiTM3xWzaRz6vrP9T4HSJ97B9wQ3dhUBT22XzdOFsaq49wZapwy9hoPNrMyZ77DIa0MlEbg0uudGOaMAw4NbVEqoERQuZmIMMbNHCeoJsZxKCttRZlTDzU%2FeNNy96ltb%2FuIkX5b3OOYdUaKj%2FUjmPz%2FEufY%2Bn%2FFHawunSYXJwL4pYuBF1IKRtPjqamaYscH%2FrzD7fubGUMqk6hvyGEo%2BLqnVyruQEmVFqAnXyWlpHGqeWazEC7xcsC2lhLO%2FKUouyVML%2FxyYtL4CuKp52qtLWWauAFGnyBZnCHtSL58KLaMTSh7inhoFFIKDN2hymrJ4D9%2Bxv%2FMOzefH5X%2B0pcdJUwyxcwgL3myggRmIYq1L6IL4I%2F54BIU%2FMctJcRXQ8NhQNP2PsaCsXYHHVMXRZxps9v8t9Ciorb0PAaLr0DIGVgEqejSjwbzNTctQf59Rj0GhZ0A6A3nFaq3nL4UvO51aPP6aelN6RnLwHh8fF80iPWII7Oj9PWn9bkON%2F7%2B5k42oPFR0KDTD0yaO%2BBjrlAouRvkyHZnCuLuJdEeqc8%2Fwm4W8SbMiYDzIEPPe2wFR2sH4%2FDlnJRqia9Or00d4N%2BOefBkPv%2Bcdt68r%2FwjeWOrulczzLGjJE%2FGw1Lb9dtGtmupGm2XKOW3geJwXkk1qcr7u5zwy6DNamLJbitB026JFKorRnPajhe5axEDv%2BRu6l1f0eailIrCwZ2iytA94Ni8LTha2GbZvX7fFHcmtyNlgJPpMcELdkOEGTCNBldGck5MFHG27xrVrlR%2F7HZIkKYlImNmsOIjuK7acDiangvVdB6GlmVbzNUKtJ7YJhS2ivwvdDIf8XuaFAkhjRNpewDl0GzPvojK%2BDTizZydyJL%2B20pVkSXptyPwrrHEeiOFWwhszW2iTZij4rlRAoZW6NEdfkWsXrGMbxJTZa3E5URejJbg%2B4QgGtjLrgJhRC1pJGP02GX7VMxVWZzomfC2Hn7WaF44wgcuqjE4HGJfpA2ZLBxde52g%3D%3D&X-Amz-Algorithm=AWS4-HMAC-SHA256&X-Amz-Credential=ASIA45ZGR4NCKIUOODV3%2F20250305%2Fus-west-2%2Fs3%2Faws4_request&X-Amz-Date=20250305T235823Z&X-Amz-Expires=43200&X-Amz-SignedHeaders=host&X-Amz-Signature=71a900a9467eaf3811553500aaf509a10a9e743a8133cfb6a78dcbcbc6da4a05",
                            "format": "image/jpeg",
                        },
                    },
                    {"type": "text", "text": "Describe this image"},
                ],
            }
        ],
    }
    with patch.object(client, "post", new=MagicMock()) as mock_client:
        try:
            response = completion(**args, client=client)
            print(response)
        except Exception as e:
            print(e)

        print(mock_client.call_args.kwargs)

        mock_client.assert_called()

        print(mock_client.call_args.kwargs)

        json_str = json.dumps(mock_client.call_args.kwargs["json"])
        assert "image/jpeg" in json_str
        assert "image/png" not in json_str


<<<<<<< HEAD
def test_gemini_fine_tuned_model_request_consistency():
    """
    Assert the same transformation is applied to Fine tuned gemini 2.0 flash and gemini 2.0 flash

    - Request 1: Fine tuned: vertex_ai/ft-uuid with base_model: vertex_ai/gemini-2.0-flash-001
    - Request 2: vertex_ai/gemini-2.0-flash-001
    """
    litellm.set_verbose = True
    load_vertex_ai_credentials()
    from litellm.llms.custom_httpx.http_handler import HTTPHandler
    from unittest.mock import patch, MagicMock

    # Set up the messages
    messages = [
        {
            "role": "system",
            "content": "Your name is Litellm Bot, you are a helpful assistant",
        },
        {
            "role": "user",
            "content": "Hello, what is your name and can you tell me the weather?",
        },
    ]

    # Define tools
    tools = [
        {
            "type": "function",
            "function": {
                "name": "get_weather",
                "description": "Get the current weather in a given location",
                "parameters": {
                    "type": "object",
                    "properties": {
                        "location": {
                            "type": "string",
                            "description": "The city and state, e.g. San Francisco, CA",
                        }
                    },
                    "required": ["location"],
                },
            },
        }
    ]

    client = HTTPHandler(concurrent_limit=1)

    # First request
    with patch.object(client, "post", new=MagicMock()) as mock_post_1:
        try:
            response_1 = completion(
                model="vertex_ai/gemini/ft-uuid",
                messages=messages,
                tools=tools,
                tool_choice="auto",
                client=client,
            )

        except Exception as e:
            print(e)

        # Store the request body from the first call
        first_request_body = mock_post_1.call_args.kwargs["json"]
        print("first_request_body", first_request_body)

    # Second request
    with patch.object(client, "post", new=MagicMock()) as mock_post_2:
        try:
            response_2 = completion(
                model="vertex_ai/gemini-2.0-flash-001",
                messages=messages,
                tools=tools,
                tool_choice="auto",
                client=client,
            )
        except Exception as e:
            print(e)

        # Store the request body from the second call
        second_request_body = mock_post_2.call_args.kwargs["json"]
        print("second_request_body", second_request_body)

    # Get the diff between the two request bodies
    # Convert dictionaries to formatted JSON strings
    import json

    first_json = json.dumps(first_request_body, indent=2).splitlines()
    second_json = json.dumps(second_request_body, indent=2).splitlines()
    # Assert there is no difference between the request bodies
    assert first_json == second_json, "Request bodies should be identical"
=======
@pytest.mark.parametrize("provider", ["vertex_ai", "gemini"])
@pytest.mark.parametrize("route", ["completion", "embedding", "image_generation"])
def test_litellm_api_base(monkeypatch, provider, route):
    from litellm.llms.custom_httpx.http_handler import HTTPHandler

    client = HTTPHandler()

    import litellm

    monkeypatch.setattr(litellm, "api_base", "https://litellm.com")

    load_vertex_ai_credentials()

    if route == "image_generation" and provider == "gemini":
        pytest.skip("Gemini does not support image generation")

    with patch.object(client, "post", new=MagicMock()) as mock_client:
        try:
            if route == "completion":
                response = completion(
                    model=f"{provider}/gemini-2.0-flash-001",
                    messages=[{"role": "user", "content": "Hello, world!"}],
                    client=client,
                )
            elif route == "embedding":
                response = embedding(
                    model=f"{provider}/gemini-2.0-flash-001",
                    input=["Hello, world!"],
                    client=client,
                )
            elif route == "image_generation":
                response = image_generation(
                    model=f"{provider}/gemini-2.0-flash-001",
                    prompt="Hello, world!",
                    client=client,
                )
        except Exception as e:
            print(e)

        mock_client.assert_called()
        assert mock_client.call_args.kwargs["url"].startswith("https://litellm.com")
>>>>>>> 8c845847
<|MERGE_RESOLUTION|>--- conflicted
+++ resolved
@@ -3330,7 +3330,6 @@
         assert "image/png" not in json_str
 
 
-<<<<<<< HEAD
 def test_gemini_fine_tuned_model_request_consistency():
     """
     Assert the same transformation is applied to Fine tuned gemini 2.0 flash and gemini 2.0 flash
@@ -3421,7 +3420,8 @@
     second_json = json.dumps(second_request_body, indent=2).splitlines()
     # Assert there is no difference between the request bodies
     assert first_json == second_json, "Request bodies should be identical"
-=======
+
+
 @pytest.mark.parametrize("provider", ["vertex_ai", "gemini"])
 @pytest.mark.parametrize("route", ["completion", "embedding", "image_generation"])
 def test_litellm_api_base(monkeypatch, provider, route):
@@ -3462,5 +3462,4 @@
             print(e)
 
         mock_client.assert_called()
-        assert mock_client.call_args.kwargs["url"].startswith("https://litellm.com")
->>>>>>> 8c845847
+        assert mock_client.call_args.kwargs["url"].startswith("https://litellm.com")